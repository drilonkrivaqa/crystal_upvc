import 'package:flutter/material.dart';
import 'package:hive_flutter/hive_flutter.dart';
import 'package:flutter_animate/flutter_animate.dart';
import 'theme/app_background.dart';
import 'widgets/glass_card.dart';
import 'theme/app_colors.dart';
import 'models.dart';
import 'pages/catalogs_page.dart';
import 'pages/customers_page.dart';
import 'pages/offers_page.dart';
import 'pages/production_page.dart';
import 'theme/app_theme.dart';
import 'pages/welcome_page.dart';
import 'data_migrations.dart';
import 'l10n/app_localizations.dart';
import 'package:flutter_localizations/flutter_localizations.dart';

void main() async {
  WidgetsFlutterBinding.ensureInitialized();
  await Hive.initFlutter();

  Hive.registerAdapter(CustomerAdapter());
  Hive.registerAdapter(ProfileSetAdapter());
  Hive.registerAdapter(GlassAdapter());
  Hive.registerAdapter(BlindAdapter());
  Hive.registerAdapter(MechanismAdapter());
  Hive.registerAdapter(AccessoryAdapter());
  Hive.registerAdapter(WindowDoorItemAdapter());
  Hive.registerAdapter(OfferVersionAdapter());
  Hive.registerAdapter(OfferAdapter());
  Hive.registerAdapter(ExtraChargeAdapter());

  final migrationFailures = await runMigrations();

  final failedBoxes = <String>[];

  Future<bool> openBoxSafe<T>(String name) async {
    try {
      await Hive.openBox<T>(name);
      return true;
    } catch (e) {
      debugPrint('Error opening box $name: $e');
      failedBoxes.add(name);
      return false;
    }
  }

  await openBoxSafe<Customer>('customers');
  await openBoxSafe<ProfileSet>('profileSets');
  await openBoxSafe<Glass>('glasses');
  await openBoxSafe<Blind>('blinds');
  await openBoxSafe<Mechanism>('mechanisms');
  await openBoxSafe<Accessory>('accessories');
  await openBoxSafe<Offer>('offers');
  await openBoxSafe('settings');

  final settingsBox = Hive.box('settings');

  runApp(MyApp(
    settingsBox: settingsBox,
    failedBoxes: failedBoxes,
    migrationFailures: migrationFailures,
  ));
}

class MyApp extends StatelessWidget {
  final List<String> failedBoxes;
  final List<String> migrationFailures;
  final Box settingsBox;
  const MyApp({
    super.key,
    required this.settingsBox,
    required this.failedBoxes,
    required this.migrationFailures,
  });

  @override
  Widget build(BuildContext context) {
    return ValueListenableBuilder(
      valueListenable: settingsBox.listenable(keys: ['locale']),
      builder: (context, Box box, _) {
        final code = box.get('locale', defaultValue: 'sq') as String;
        return MaterialApp(
          onGenerateTitle: (ctx) => AppLocalizations.of(ctx).appTitle,
          debugShowCheckedModeBanner: false,
          theme: AppTheme.light,
          locale: Locale(code),
          supportedLocales: const [
            Locale('sq'),
            Locale('en'),
            Locale('de'),
            Locale('fr'),
            Locale('it'),
          ],
          localizationsDelegates: const [
            AppLocalizations.delegate,
            GlobalMaterialLocalizations.delegate,
            GlobalWidgetsLocalizations.delegate,
            GlobalCupertinoLocalizations.delegate,
          ],
          home: WelcomePage(
            failedBoxes: failedBoxes,
            migrationFailures: migrationFailures,
          ),
          routes: {
            '/home': (_) => const HomePage(),
          },
        );
      },
    );
  }
}

class HomePage extends StatelessWidget {
  const HomePage({super.key});

  @override
  Widget build(BuildContext context) {
    final l10n = AppLocalizations.of(context);
    final settingsBox = Hive.box('settings');
    final items = [
      _NavItem(
        Icons.auto_awesome_motion_outlined,
        l10n.homeCatalogs,
        l10n.catalogsTitle,
        const CatalogsPage(),
      ),
      _NavItem(
        Icons.people_outline,
        l10n.homeCustomers,
        l10n.searchCustomer,
        const CustomersPage(),
      ),
      _NavItem(
        Icons.description_outlined,
        l10n.homeOffers,
        l10n.createOffer,
        const OffersPage(),
      ),
      _NavItem(
        Icons.precision_manufacturing,
        l10n.homeProduction,
        l10n.productionTitle,
        const ProductionPage(),
      ),
    ];

    return Scaffold(
      body: AppBackground(
        child: SafeArea(
          child: LayoutBuilder(
            builder: (context, constraints) {
              final isWide = constraints.maxWidth > 960;
              final double cardWidth = isWide
                  ? (constraints.maxWidth / 2) - 60
                  : constraints.maxWidth - 60;
              return Center(
                child: SingleChildScrollView(
                  padding:
                      const EdgeInsets.symmetric(horizontal: 20, vertical: 30),
                  child: Column(
                    mainAxisAlignment: MainAxisAlignment.start,
                    children: [
                      Align(
                        alignment: Alignment.centerRight,
                        child: Container(
                          padding: const EdgeInsets.symmetric(
                              horizontal: 12, vertical: 6),
                          decoration: BoxDecoration(
                            color: Colors.white.withOpacity(0.9),
                            borderRadius: BorderRadius.circular(12),
                          ),
                          child: ValueListenableBuilder(
                            valueListenable:
                                settingsBox.listenable(keys: ['locale']),
                            builder: (context, Box box, _) {
                              final code =
                                  box.get('locale', defaultValue: 'sq') as String;
                              return DropdownButton<String>(
                                value: code,
                                underline: const SizedBox.shrink(),
                                onChanged: (val) {
                                  if (val != null) {
                                    box.put('locale', val);
                                  }
                                },
                                items: const [
                                  DropdownMenuItem(
                                      value: 'sq', child: Text('Shqip')),
                                  DropdownMenuItem(
                                      value: 'en', child: Text('English')),
                                  DropdownMenuItem(
                                      value: 'de', child: Text('Deutsch')),
                                  DropdownMenuItem(
                                      value: 'fr', child: Text('Français')),
                                  DropdownMenuItem(
                                      value: 'it', child: Text('Italiano')),
                                ],
                              );
                            },
                          ),
                        ),
                      ),
                      const SizedBox(height: 20),
                      GlassCard(
                        width: cardWidth,
                        padding: const EdgeInsets.all(20),
<<<<<<< HEAD
                        child: LayoutBuilder(
                          builder: (context, cardConstraints) {
                            final isStacked = cardConstraints.maxWidth < 520;
                            return Column(
                              crossAxisAlignment: CrossAxisAlignment.stretch,
                              children: [
                                Flex(
                                  direction:
                                      isStacked ? Axis.vertical : Axis.horizontal,
                                  crossAxisAlignment:
                                      isStacked
                                          ? CrossAxisAlignment.start
                                          : CrossAxisAlignment.center,
                                  children: [
                                    Expanded(
                                      flex: 2,
                                      child: Column(
                                        crossAxisAlignment:
                                            CrossAxisAlignment.start,
                                        children: [
                                          Text(
                                            l10n.appTitle,
                                            style: const TextStyle(
                                              fontSize: 24,
                                              fontWeight: FontWeight.bold,
                                            ),
                                          ),
                                          const SizedBox(height: 10),
                                          Text(
                                            l10n.welcomeWebsite,
                                            style:
                                                const TextStyle(fontSize: 14),
                                          ),
                                          const SizedBox(height: 6),
                                          Text(
                                            l10n.welcomeAddress,
                                            style:
                                                const TextStyle(fontSize: 14),
                                          ),
                                          const SizedBox(height: 6),
                                          Text(
                                            l10n.welcomePhones,
                                            style:
                                                const TextStyle(fontSize: 14),
                                          ),
                                        ],
                                      ),
                                    ),
                                    SizedBox(height: isStacked ? 16 : 0),
                                    SizedBox(width: isStacked ? 0 : 16),
                                    Flexible(
                                      child: Align(
                                        alignment: isStacked
                                            ? Alignment.centerLeft
                                            : Alignment.centerRight,
                                        child: Image.asset(
                                          l10n.companyLogoAsset,
                                          height: isStacked ? 100 : 120,
                                          fit: BoxFit.contain,
                                        )
                                            .animate()
                                            .fadeIn(duration: 500.ms)
                                            .slideY(begin: 0.2),
                                      ),
                                    ),
                                  ],
                                ),
                              ],
                            );
                          },
=======
                        child: Row(
                          crossAxisAlignment: CrossAxisAlignment.center,
                          children: [
                            Expanded(
                              flex: 2,
                              child: Column(
                                crossAxisAlignment: CrossAxisAlignment.start,
                                children: [
                                  Text(
                                    l10n.appTitle,
                                    style: const TextStyle(
                                      fontSize: 24,
                                      fontWeight: FontWeight.bold,
                                    ),
                                  ),
                                  const SizedBox(height: 10),
                                  Text(
                                    l10n.welcomeWebsite,
                                    style: const TextStyle(fontSize: 14),
                                  ),
                                  const SizedBox(height: 6),
                                  Text(
                                    l10n.welcomeAddress,
                                    style: const TextStyle(fontSize: 14),
                                  ),
                                  const SizedBox(height: 6),
                                  Text(
                                    l10n.welcomePhones,
                                    style: const TextStyle(fontSize: 14),
                                  ),
                                ],
                              ),
                            ),
                            const SizedBox(width: 16),
                            Expanded(
                              child: Image.asset(
                                l10n.companyLogoAsset,
                                height: 120,
                              )
                                  .animate()
                                  .fadeIn(duration: 500.ms)
                                  .slideY(begin: 0.2),
                            ),
                          ],
>>>>>>> 068b6916
                        ),
                      ),
                      const SizedBox(height: 20),
                      Wrap(
                        spacing: 16,
                        runSpacing: 16,
                        alignment: WrapAlignment.center,
                        children: items
                            .map(
                              (item) => _FrostedMenuCard(
                                width: isWide ? 280 : cardWidth,
                                icon: item.icon,
                                label: item.label,
                                subtitle: item.subtitle,
                                onTap: () {
                                  Navigator.push(
                                    context,
                                    MaterialPageRoute(
                                      builder: (_) => item.page,
                                    ),
                                  );
                                },
                              ),
                            )
                            .toList(),
                      ),
                    ],
                  ),
                ),
              );
            },
          ),
        ),
      ),
    );
  }
}

class _FrostedMenuCard extends StatelessWidget {
  final IconData icon;
  final String label;
  final String subtitle;
  final VoidCallback onTap;
  final double? width;

  const _FrostedMenuCard({
    required this.icon,
    required this.label,
    required this.subtitle,
    required this.onTap,
    this.width,
  });

  @override
  Widget build(BuildContext context) {
    return GlassCard(
      width: width,
      padding: const EdgeInsets.all(18),
      onTap: onTap,
      child: Column(
        mainAxisAlignment: MainAxisAlignment.center,
        crossAxisAlignment: CrossAxisAlignment.start,
        children: [
          Align(
            alignment: Alignment.centerLeft,
            child: Icon(icon, size: 40, color: AppColors.primaryDark),
          ),
          const SizedBox(height: 12),
          Text(
            label,
            style: const TextStyle(
              fontSize: 16,
              fontWeight: FontWeight.w700,
            ),
          ),
          const SizedBox(height: 6),
          Text(
            subtitle,
            style: TextStyle(
              fontSize: 13,
              color: Colors.grey.shade800,
            ),
          ),
        ],
      ),
    ).animate().fadeIn(duration: 600.ms).slideY(begin: 0.2);
  }
}

class _NavItem {
  final IconData icon;
  final String label;
  final String subtitle;
  final Widget page;

  const _NavItem(this.icon, this.label, this.subtitle, this.page);
}<|MERGE_RESOLUTION|>--- conflicted
+++ resolved
@@ -205,78 +205,6 @@
                       GlassCard(
                         width: cardWidth,
                         padding: const EdgeInsets.all(20),
-<<<<<<< HEAD
-                        child: LayoutBuilder(
-                          builder: (context, cardConstraints) {
-                            final isStacked = cardConstraints.maxWidth < 520;
-                            return Column(
-                              crossAxisAlignment: CrossAxisAlignment.stretch,
-                              children: [
-                                Flex(
-                                  direction:
-                                      isStacked ? Axis.vertical : Axis.horizontal,
-                                  crossAxisAlignment:
-                                      isStacked
-                                          ? CrossAxisAlignment.start
-                                          : CrossAxisAlignment.center,
-                                  children: [
-                                    Expanded(
-                                      flex: 2,
-                                      child: Column(
-                                        crossAxisAlignment:
-                                            CrossAxisAlignment.start,
-                                        children: [
-                                          Text(
-                                            l10n.appTitle,
-                                            style: const TextStyle(
-                                              fontSize: 24,
-                                              fontWeight: FontWeight.bold,
-                                            ),
-                                          ),
-                                          const SizedBox(height: 10),
-                                          Text(
-                                            l10n.welcomeWebsite,
-                                            style:
-                                                const TextStyle(fontSize: 14),
-                                          ),
-                                          const SizedBox(height: 6),
-                                          Text(
-                                            l10n.welcomeAddress,
-                                            style:
-                                                const TextStyle(fontSize: 14),
-                                          ),
-                                          const SizedBox(height: 6),
-                                          Text(
-                                            l10n.welcomePhones,
-                                            style:
-                                                const TextStyle(fontSize: 14),
-                                          ),
-                                        ],
-                                      ),
-                                    ),
-                                    SizedBox(height: isStacked ? 16 : 0),
-                                    SizedBox(width: isStacked ? 0 : 16),
-                                    Flexible(
-                                      child: Align(
-                                        alignment: isStacked
-                                            ? Alignment.centerLeft
-                                            : Alignment.centerRight,
-                                        child: Image.asset(
-                                          l10n.companyLogoAsset,
-                                          height: isStacked ? 100 : 120,
-                                          fit: BoxFit.contain,
-                                        )
-                                            .animate()
-                                            .fadeIn(duration: 500.ms)
-                                            .slideY(begin: 0.2),
-                                      ),
-                                    ),
-                                  ],
-                                ),
-                              ],
-                            );
-                          },
-=======
                         child: Row(
                           crossAxisAlignment: CrossAxisAlignment.center,
                           children: [
@@ -321,7 +249,6 @@
                                   .slideY(begin: 0.2),
                             ),
                           ],
->>>>>>> 068b6916
                         ),
                       ),
                       const SizedBox(height: 20),
