--- conflicted
+++ resolved
@@ -13,11 +13,7 @@
   Widget build(BuildContext context) {
     final l10n = AppLocalizations.of(context);
     final entries = [
-<<<<<<< HEAD
-      (l10n.catalogProfile, Icons.window, CatalogType.profileSet),
-=======
       (l10n.catalogProfile, Icons.window_rounded, CatalogType.profileSet),
->>>>>>> d654b613
       (l10n.catalogGlass, Icons.texture, CatalogType.glass),
       (l10n.catalogBlind, Icons.view_day_outlined, CatalogType.blind),
       (l10n.catalogMechanism, Icons.settings_applications_outlined,
