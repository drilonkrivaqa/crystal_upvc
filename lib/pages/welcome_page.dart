--- conflicted
+++ resolved
@@ -51,175 +51,6 @@
       body: AppBackground(
         child: SafeArea(
           child: Center(
-<<<<<<< HEAD
-            child: LayoutBuilder(
-              builder: (context, constraints) {
-                final isCompact = constraints.maxWidth < 640;
-                return SingleChildScrollView(
-                  padding: const EdgeInsets.all(24),
-                  child: Column(
-                    mainAxisAlignment: MainAxisAlignment.center,
-                    mainAxisSize: MainAxisSize.min,
-                    children: [
-                      Align(
-                        alignment: Alignment.centerRight,
-                        child: Container(
-                          padding: const EdgeInsets.symmetric(horizontal: 12),
-                          decoration: BoxDecoration(
-                            color: Colors.white.withOpacity(0.8),
-                            borderRadius: BorderRadius.circular(12),
-                          ),
-                          child: DropdownButton<String>(
-                            value: localeCode,
-                            underline: const SizedBox.shrink(),
-                            onChanged: (val) {
-                              if (val != null) {
-                                setState(() => localeCode = val);
-                                settingsBox.put('locale', val);
-                              }
-                            },
-                            items: const [
-                              DropdownMenuItem(value: 'sq', child: Text('Shqip')),
-                              DropdownMenuItem(value: 'en', child: Text('English')),
-                              DropdownMenuItem(value: 'de', child: Text('Deutsch')),
-                              DropdownMenuItem(value: 'fr', child: Text('Français')),
-                              DropdownMenuItem(value: 'it', child: Text('Italiano')),
-                            ],
-                          ),
-                        ),
-                      ),
-                      const SizedBox(height: 16),
-                      Container(
-                        constraints: const BoxConstraints(maxWidth: 820),
-                        child: Card(
-                          elevation: 6,
-                          shape: RoundedRectangleBorder(
-                            borderRadius: BorderRadius.circular(18),
-                          ),
-                          color: Colors.white.withOpacity(0.8),
-                          child: Padding(
-                            padding: const EdgeInsets.all(24),
-                            child: Column(
-                              children: [
-                                Flex(
-                                  direction: isCompact
-                                      ? Axis.vertical
-                                      : Axis.horizontal,
-                                  crossAxisAlignment: isCompact
-                                      ? CrossAxisAlignment.start
-                                      : CrossAxisAlignment.start,
-                                  children: [
-                                    Expanded(
-                                      flex: 2,
-                                      child: Column(
-                                        crossAxisAlignment:
-                                            CrossAxisAlignment.start,
-                                        children: [
-                                          Text(
-                                            l10n.appTitle,
-                                            style: const TextStyle(
-                                              fontSize: 24,
-                                              fontWeight: FontWeight.bold,
-                                            ),
-                                          ),
-                                          const SizedBox(height: 8),
-                                          Text(
-                                            l10n.welcomeWebsite,
-                                            style:
-                                                const TextStyle(fontSize: 16),
-                                          ),
-                                          const SizedBox(height: 12),
-                                          Wrap(
-                                            spacing: 12,
-                                            runSpacing: 12,
-                                            children: [
-                                              _ContactInfo(
-                                                icon: Icons.location_on_outlined,
-                                                label: l10n.address,
-                                                value: l10n.welcomeAddress,
-                                              ),
-                                              _ContactInfo(
-                                                icon:
-                                                    Icons.phone_in_talk_outlined,
-                                                label: l10n.phone,
-                                                value: l10n.welcomePhones,
-                                              ),
-                                            ],
-                                          ),
-                                        ],
-                                      ),
-                                    ),
-                                    SizedBox(height: isCompact ? 16 : 0),
-                                    SizedBox(width: isCompact ? 0 : 16),
-                                    Flexible(
-                                      child: Center(
-                                        child: Image.asset(
-                                          l10n.companyLogoAsset,
-                                          width: isCompact ? 140 : 180,
-                                          fit: BoxFit.contain,
-                                        )
-                                            .animate()
-                                            .fadeIn(duration: 600.ms)
-                                            .slideY(begin: 0.2),
-                                      ),
-                                    ),
-                                  ],
-                                ),
-                                const SizedBox(height: 12),
-                                const Divider(),
-                                const SizedBox(height: 12),
-                                Align(
-                                  alignment: Alignment.centerLeft,
-                                  child: Column(
-                                    crossAxisAlignment: CrossAxisAlignment.start,
-                                    children: [
-                                      Text(
-                                        l10n.welcomeAddress,
-                                        style: const TextStyle(fontSize: 16),
-                                      ),
-                                      const SizedBox(height: 6),
-                                      Text(
-                                        l10n.welcomePhones,
-                                        style: const TextStyle(fontSize: 16),
-                                      ),
-                                      const SizedBox(height: 6),
-                                      Text(
-                                        l10n.welcomeWebsite,
-                                        style: const TextStyle(fontSize: 16),
-                                      ),
-                                    ],
-                                  ),
-                                ),
-                                const SizedBox(height: 16),
-                                SizedBox(
-                                  width: double.infinity,
-                                  child: ElevatedButton.icon(
-                                    icon:
-                                        const Icon(Icons.arrow_forward_rounded),
-                                    onPressed: () =>
-                                        Navigator.pushReplacementNamed(
-                                            context, '/home'),
-                                    label: Padding(
-                                      padding: const EdgeInsets.symmetric(
-                                          vertical: 8.0),
-                                      child: Text(
-                                        l10n.welcomeEnter,
-                                        style: const TextStyle(fontSize: 18),
-                                      ),
-                                    ),
-                                  ),
-                                ).animate().fadeIn(
-                                    duration: 220.ms, delay: 100.ms),
-                              ],
-                            ),
-                          ),
-                        ),
-                      ),
-                    ],
-                  ),
-                );
-              },
-=======
             child: SingleChildScrollView(
               padding: const EdgeInsets.all(24),
               child: Column(
@@ -369,7 +200,6 @@
                   ),
                 ],
               ),
->>>>>>> 068b6916
             ),
           ),
         ),
