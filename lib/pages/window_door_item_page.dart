import 'package:flutter/material.dart';
import 'package:hive_flutter/hive_flutter.dart';
import 'package:image_picker/image_picker.dart';
import 'package:flutter/foundation.dart';
import 'dart:io' show File;
import 'dart:math' as math;
import '../models.dart';
import '../theme/app_colors.dart';
import 'window_door_designer_page.dart';
import '../l10n/app_localizations.dart';

class WindowDoorItemPage extends StatefulWidget {
  final void Function(WindowDoorItem) onSave;
  final WindowDoorItem? existingItem;
  final int? defaultProfileSetIndex;
  final int? defaultGlassIndex;
  final int? defaultBlindIndex;
  const WindowDoorItemPage(
      {super.key,
      required this.onSave,
      this.existingItem,
      this.defaultProfileSetIndex,
      this.defaultGlassIndex,
      this.defaultBlindIndex});

  @override
  State<WindowDoorItemPage> createState() => _WindowDoorItemPageState();
}

class _WindowDoorItemPageState extends State<WindowDoorItemPage> {
  bool _boxesReady = false;
  String? _loadError;

  late Box<ProfileSet> profileSetBox;
  late Box<Glass> glassBox;
  late Box<Blind> blindBox;
  late Box<Mechanism> mechanismBox;
  late Box<Accessory> accessoryBox;

  late TextEditingController nameController;
  late TextEditingController widthController;
  late TextEditingController heightController;
  late TextEditingController quantityController;
  late TextEditingController verticalController;
  late TextEditingController horizontalController;
  late TextEditingController priceController;
  late TextEditingController basePriceController;
  late TextEditingController extra1Controller;
  late TextEditingController extra2Controller;
  late TextEditingController extra1DescController;
  late TextEditingController extra2DescController;
  late TextEditingController notesController;

  int profileSetIndex = 0;
  int glassIndex = 0;
  int? blindIndex;
  int? mechanismIndex;
  int? accessoryIndex;
  String? photoPath;
  Uint8List? photoBytes;
  Uint8List? _designImageBytes;
  double? manualPrice;
  double? manualBasePrice;
  double? extra1Price;
  double? extra2Price;
  String? extra1Desc;
  String? extra2Desc;
  String? notes;
  int verticalSections = 1;
  int horizontalSections = 1;
  List<int> sectionHeights = [0];
  List<bool> horizontalAdapters = [];
  List<int> rowVerticalSections = [1];
  List<List<int>> rowSectionWidths = [
    <int>[0]
  ];
  List<List<TextEditingController>> rowSectionWidthCtrls = [
    <TextEditingController>[]
  ];
  List<List<bool>> rowFixedSectors = [
    <bool>[false]
  ];
  List<List<bool>> rowVerticalAdapters = [<bool>[]];
  List<TextEditingController> sectionHeightCtrls = [];
  List<int> shtesaSelections = [0, 0, 0, 0];
<<<<<<< HEAD

  Future<Box<T>> _openBoxIfNeeded<T>(String name) async {
    if (Hive.isBoxOpen(name)) {
      return Hive.box<T>(name);
    }
    return Hive.openBox<T>(name);
  }
=======
>>>>>>> 22a4d127

  int _normalizeIndex(int? index, int length, {bool allowNegative = false}) {
    if (length <= 0) {
      return allowNegative ? -1 : 0;
    }
    final value = index ?? 0;
    if (value < 0) {
      return allowNegative ? -1 : 0;
    }
    if (value >= length) {
      return length - 1;
    }
    return value;
  }

  List<int> get _availableShtesaLengths {
    if (profileSetBox.isEmpty) {
      return const <int>[];
    }
    final normalizedIndex =
        _normalizeIndex(profileSetIndex, profileSetBox.length, allowNegative: false);
    final profile = profileSetBox.getAt(normalizedIndex);
    if (profile == null) return const <int>[];
    final lengths = profile.shtesaOptions
        .where((element) => element.lengthMm > 0)
        .map((e) => e.lengthMm)
        .toSet()
        .toList();
    lengths.sort();
    return lengths;
  }

  Map<int, double> get _shtesaPriceMap {
    if (profileSetBox.isEmpty) {
      return const {};
    }
    final normalizedIndex =
        _normalizeIndex(profileSetIndex, profileSetBox.length, allowNegative: false);
    final profile = profileSetBox.getAt(normalizedIndex);
    if (profile == null) return const {};
    return {
      for (final option in profile.shtesaOptions)
        option.lengthMm: option.pricePerMeter,
    };
  }

  void _normalizeShtesaForProfile() {
    final available = _availableShtesaLengths.toSet();
    for (int i = 0; i < shtesaSelections.length; i++) {
      if (!available.contains(shtesaSelections[i])) {
        shtesaSelections[i] = 0;
      }
    }
  }

  @override
  void initState() {
    super.initState();
    _initializeBoxes();
  }

  Future<void> _initializeBoxes() async {
    try {
      profileSetBox = await _openBoxIfNeeded<ProfileSet>('profileSets');
      glassBox = await _openBoxIfNeeded<Glass>('glasses');
      blindBox = await _openBoxIfNeeded<Blind>('blinds');
      mechanismBox = await _openBoxIfNeeded<Mechanism>('mechanisms');
      accessoryBox = await _openBoxIfNeeded<Accessory>('accessories');
      _setupControllers();
      if (mounted) {
        setState(() {
          _boxesReady = true;
        });
      }
    } catch (e) {
      if (mounted) {
        setState(() {
          _loadError = e.toString();
          _boxesReady = true;
        });
      }
    }
  }

  void _setupControllers() {
    nameController =
        TextEditingController(text: widget.existingItem?.name ?? '');
    widthController = TextEditingController(
        text: widget.existingItem?.width.toString() ?? '');
    heightController = TextEditingController(
        text: widget.existingItem?.height.toString() ?? '');
    quantityController = TextEditingController(
        text: widget.existingItem?.quantity.toString() ?? '1');
    verticalController = TextEditingController(
        text: widget.existingItem?.verticalSections.toString() ?? '1');
    horizontalController = TextEditingController(
        text: widget.existingItem?.horizontalSections.toString() ?? '1');
    priceController = TextEditingController(
        text: widget.existingItem?.manualPrice?.toString() ?? '');
    basePriceController = TextEditingController(
        text: widget.existingItem?.manualBasePrice?.toString() ?? '');
    extra1Controller = TextEditingController(
        text: widget.existingItem?.extra1Price?.toString() ?? '');
    extra2Controller = TextEditingController(
        text: widget.existingItem?.extra2Price?.toString() ?? '');
    extra1DescController =
        TextEditingController(text: widget.existingItem?.extra1Desc ?? '');
    extra2DescController =
        TextEditingController(text: widget.existingItem?.extra2Desc ?? '');
    notesController =
        TextEditingController(text: widget.existingItem?.notes ?? '');

    profileSetIndex = _normalizeIndex(
        widget.existingItem?.profileSetIndex ?? widget.defaultProfileSetIndex,
        profileSetBox.length);
    glassIndex = _normalizeIndex(
        widget.existingItem?.glassIndex ?? widget.defaultGlassIndex,
        glassBox.length);
    final normalizedBlindIndex = _normalizeIndex(
        widget.existingItem?.blindIndex ?? widget.defaultBlindIndex,
        blindBox.length,
        allowNegative: true);
    blindIndex = normalizedBlindIndex >= 0 ? normalizedBlindIndex : null;
    mechanismIndex = widget.existingItem?.mechanismIndex;
    accessoryIndex = widget.existingItem?.accessoryIndex;
    photoPath = widget.existingItem?.photoPath;
    photoBytes = widget.existingItem?.photoBytes;
    manualPrice = widget.existingItem?.manualPrice;
    manualBasePrice = widget.existingItem?.manualBasePrice;
    extra1Price = widget.existingItem?.extra1Price;
    extra2Price = widget.existingItem?.extra2Price;
    extra1Desc = widget.existingItem?.extra1Desc;
    extra2Desc = widget.existingItem?.extra2Desc;
    notes = widget.existingItem?.notes;
    final existingItem = widget.existingItem;
    verticalSections = existingItem?.verticalSections ?? 1;
    horizontalSections = existingItem?.horizontalSections ?? 1;
    sectionHeights = List<int>.from(existingItem?.sectionHeights ?? []);
    horizontalAdapters =
        List<bool>.from(existingItem?.horizontalAdapters ?? []);

    final existingFixed =
        List<bool>.from(existingItem?.fixedSectors ?? <bool>[]);
    final existingWidths =
        List<int>.from(existingItem?.sectionWidths ?? <int>[]);
    final existingVerticalAdapters =
        List<bool>.from(existingItem?.verticalAdapters ?? <bool>[]);
    shtesaSelections = List<int>.from(existingItem?.shtesaSelectionMm ?? []);
<<<<<<< HEAD

=======
>>>>>>> 22a4d127
    while (shtesaSelections.length < 4) {
      shtesaSelections.add(0);
    }
    if (shtesaSelections.length > 4) {
      shtesaSelections = List<int>.from(shtesaSelections.take(4));
    }

    if (existingItem != null && existingItem.hasPerRowLayout) {
      rowVerticalSections =
          List<int>.from(existingItem.perRowVerticalSections ?? <int>[]);
      rowSectionWidths =
          (existingItem.perRowSectionWidths ?? const <List<int>>[])
              .map((row) => List<int>.from(row))
              .toList();
      rowFixedSectors =
          (existingItem.perRowFixedSectors ?? const <List<bool>>[])
              .map((row) => List<bool>.from(row))
              .toList();
      rowVerticalAdapters =
          (existingItem.perRowVerticalAdapters ?? const <List<bool>>[])
              .map((row) => List<bool>.from(row))
              .toList();
    } else {
      rowVerticalSections = List<int>.filled(
          horizontalSections, verticalSections); // default grid
      rowSectionWidths = List<List<int>>.generate(horizontalSections, (row) {
        return List<int>.generate(verticalSections,
            (col) => col < existingWidths.length ? existingWidths[col] : 0);
      });
      rowFixedSectors = List<List<bool>>.generate(horizontalSections, (row) {
        return List<bool>.generate(verticalSections, (col) {
          final idx = row * verticalSections + col;
          if (idx >= 0 && idx < existingFixed.length) {
            return existingFixed[idx];
          }
          return false;
        });
      });
      rowVerticalAdapters = List<List<bool>>.generate(horizontalSections, (_) {
        return List<bool>.generate(
            verticalSections > 1 ? verticalSections - 1 : 0, (index) {
          if (index >= 0 && index < existingVerticalAdapters.length) {
            return existingVerticalAdapters[index];
          }
          return false;
        });
      });
    }

    if (rowVerticalSections.isEmpty) {
      rowVerticalSections = [verticalSections];
    }
    if (rowSectionWidths.isEmpty) {
      rowSectionWidths = [List<int>.filled(verticalSections, 0)];
    }
    if (rowFixedSectors.isEmpty) {
      rowFixedSectors = [List<bool>.filled(verticalSections, false)];
    }
    if (rowVerticalAdapters.isEmpty) {
      rowVerticalAdapters = [
        List<bool>.filled(
            verticalSections > 1 ? verticalSections - 1 : 0, false)
      ];
    }

    rowSectionWidthCtrls = List<List<TextEditingController>>.generate(
        rowSectionWidths.length,
        (row) => List<TextEditingController>.generate(
            rowSectionWidths[row].length,
            (col) => TextEditingController(
                text: rowSectionWidths[row][col].toString())));

    verticalSections = rowVerticalSections.isNotEmpty
        ? rowVerticalSections
            .reduce((value, element) => element > value ? element : value)
        : verticalSections;
    verticalController.text = verticalSections.toString();
    _ensureGridSize();
    _normalizeShtesaForProfile();
  }

  @override
  Widget build(BuildContext context) {
    final l10n = AppLocalizations.of(context);
    if (_loadError != null) {
      return Scaffold(
        appBar: AppBar(title: Text(l10n.addWindowDoorTitle)),
        body: Center(child: Text(_loadError!)),
      );
    }
    if (!_boxesReady) {
      return const Scaffold(
        body: Center(child: CircularProgressIndicator()),
      );
    }
    final verticalLabel = verticalController.text.trim().isEmpty
        ? verticalSections.toString()
        : verticalController.text.trim();
    final horizontalLabel = horizontalController.text.trim().isEmpty
        ? horizontalSections.toString()
        : horizontalController.text.trim();
    final quantityLabel = quantityController.text.trim().isEmpty
        ? '1'
        : quantityController.text.trim();

    return WillPopScope(
        onWillPop: _onWillPop,
        child: Scaffold(
            backgroundColor: Colors.white,
            appBar: AppBar(
                title: Text(widget.existingItem == null
                    ? l10n.addWindowDoor
                    : l10n.editWindowDoor),
                actions: [
                  IconButton(
                    tooltip: l10n.designWindowDoor,
                    icon: const Icon(Icons.design_services),
                    onPressed: () async {
                      final widthValue = double.tryParse(widthController.text);
                      final heightValue =
                          double.tryParse(heightController.text);
                      _ensureGridSize();
                      final initialCols = verticalSections < 1
                          ? 1
                          : (verticalSections > 8 ? 8 : verticalSections);
                      final initialRows = horizontalSections < 1
                          ? 1
                          : (horizontalSections > 8 ? 8 : horizontalSections);
                      final initialCells =
                          _buildInitialDesignerCells(initialRows, initialCols);
                      final defaultWidths = List<int>.filled(initialCols, 0);
                      for (final row in rowSectionWidths) {
                        for (int i = 0;
                            i < row.length && i < defaultWidths.length;
                            i++) {
                          if (row[i] > defaultWidths[i]) {
                            defaultWidths[i] = row[i];
                          }
                        }
                      }
                      final initialColumnSizes = List<double>.generate(
                        initialCols,
                        (index) => index < defaultWidths.length
                            ? defaultWidths[index].toDouble()
                            : 0.0,
                      );
                      final initialRowSizes = List<double>.generate(
                        initialRows,
                        (index) => index < sectionHeights.length
                            ? sectionHeights[index].toDouble()
                            : 0.0,
                      );
                      final designerPage = WindowDoorDesignerPage(
                        initialWidth: (widthValue != null && widthValue > 0)
                            ? widthValue
                            : null,
                        initialHeight: (heightValue != null && heightValue > 0)
                            ? heightValue
                            : null,
                        initialRows: initialRows,
                        initialCols: initialCols,
                        initialShowBlind: blindIndex != null,
                        initialCells: initialCells,
                        initialColumnSizes: initialColumnSizes,
                        initialRowSizes: initialRowSizes,
                      );

                      final bytes = await Navigator.push<Uint8List>(
                        context,
                        MaterialPageRoute(builder: (_) => designerPage),
                      );
                      if (bytes != null && mounted) {
                        setState(() {
                          _designImageBytes = bytes;
                          photoBytes = bytes;
                          photoPath = null;
                        });
                        ScaffoldMessenger.of(context).showSnackBar(
                          SnackBar(content: Text(l10n.designImageAttached)),
                        );
                      }
                    },
                  ),
                ]),
            body: SafeArea(
              top: false,
              child: SingleChildScrollView(
                padding: EdgeInsets.fromLTRB(
                  16,
                  16,
                  16,
                  16 + MediaQuery.of(context).padding.bottom,
                ),
                child: Column(
                  crossAxisAlignment: CrossAxisAlignment.stretch,
                  children: [
                    _buildSectionCard(
                      children: [
                        _buildSectionTitle(
                          context,
                          l10n.catalogSectionGeneral,
                          Icons.info_outline,
                        ),
                        const SizedBox(height: 12),
                        _buildPhotoPicker(context, l10n),
                        const SizedBox(height: 20),
                        _buildFormGrid([
                          TextField(
                            controller: nameController,
                            decoration: InputDecoration(labelText: l10n.name),
                          ),
                          TextField(
                            controller: quantityController,
                            decoration:
                                InputDecoration(labelText: l10n.quantity),
                            keyboardType: TextInputType.number,
                          ),
                          TextField(
                            controller: widthController,
                            decoration:
                                InputDecoration(labelText: l10n.widthMm),
                            keyboardType: TextInputType.number,
                            onChanged: (_) =>
                                _recalculateAllWidths(showErrors: false),
                          ),
                          TextField(
                            controller: heightController,
                            decoration:
                                InputDecoration(labelText: l10n.heightMm),
                            keyboardType: TextInputType.number,
                            onChanged: (_) => _recalculateHeights(),
                          ),
                          TextField(
                            controller: basePriceController,
                            decoration: InputDecoration(
                                labelText: l10n.basePriceOptional),
                            keyboardType: TextInputType.number,
                          ),
                          TextField(
                            controller: priceController,
                            decoration:
                                InputDecoration(labelText: l10n.priceOptional),
                            keyboardType: TextInputType.number,
                          ),
                        ]),
                      ],
                    ),
                    const SizedBox(height: 16),
                    _buildSectionCard(
                      children: [
                        _buildSectionTitle(
                          context,
                          l10n.pdfDimensions.replaceAll(':', '').trim(),
                          Icons.straighten,
                        ),
                        const SizedBox(height: 12),
                        Wrap(
                          spacing: 8,
                          runSpacing: 8,
                          children: [
                            _buildInfoChip(
                              Icons.view_column,
                              '${l10n.verticalSections}: $verticalLabel',
                            ),
                            _buildInfoChip(
                              Icons.view_stream,
                              '${l10n.horizontalSections}: $horizontalLabel',
                            ),
                            _buildInfoChip(
                              Icons.format_list_numbered,
                              '${l10n.quantity}: $quantityLabel',
                            ),
                          ],
                        ),
                        const SizedBox(height: 12),
                        _buildFormGrid([
                          TextField(
                              controller: verticalController,
                              decoration: InputDecoration(
                                  labelText: l10n.verticalSections),
                              keyboardType: TextInputType.number,
                              onChanged: (_) => _updateGrid()),
                          TextField(
                              controller: horizontalController,
                              decoration: InputDecoration(
                                  labelText: l10n.horizontalSections),
                              keyboardType: TextInputType.number,
                              onChanged: (_) => _updateGrid()),
                        ]),
                        const SizedBox(height: 16),
                        ClipRRect(
                          borderRadius: BorderRadius.circular(12),
                          child: Container(
                            decoration: BoxDecoration(
                              border: Border.all(color: AppColors.grey300),
                              borderRadius: BorderRadius.circular(12),
                            ),
                            height: 300,
                            child: _buildGrid(),
                          ),
                        ),
                        const SizedBox(height: 16),
                        _buildDimensionInputs(),
                      ],
                    ),
                    const SizedBox(height: 16),
                    _buildSectionCard(
                      children: [
                        _buildSectionTitle(
                          context,
                          l10n.catalogsTitle,
                          Icons.view_list,
                        ),
                        const SizedBox(height: 16),
                        _buildFormGrid([
                          DropdownButtonFormField<int>(
                            initialValue: profileSetIndex,
                            isExpanded: true,
                            decoration:
                                InputDecoration(labelText: l10n.catalogProfile),
                            items: [
                              for (int i = 0; i < profileSetBox.length; i++)
                                DropdownMenuItem<int>(
                                  value: i,
                                  child: Text(
                                    profileSetBox.getAt(i)?.name ?? '',
                                    overflow: TextOverflow.ellipsis,
                                  ),
                                ),
                            ],
                            onChanged: (val) => setState(() {
                              profileSetIndex = val ?? 0;
                              _normalizeShtesaForProfile();
                            }),
                          ),
                          DropdownButtonFormField<int>(
                            initialValue: glassIndex,
                            isExpanded: true,
                            decoration:
                                InputDecoration(labelText: l10n.catalogGlass),
                            items: [
                              for (int i = 0; i < glassBox.length; i++)
                                DropdownMenuItem<int>(
                                  value: i,
                                  child: Text(
                                    glassBox.getAt(i)?.name ?? '',
                                    overflow: TextOverflow.ellipsis,
                                  ),
                                ),
                            ],
                            onChanged: (val) =>
                                setState(() => glassIndex = val ?? 0),
                          ),
                          DropdownButtonFormField<int?>(
                            initialValue: mechanismIndex,
                            isExpanded: true,
                            decoration: InputDecoration(
                                labelText: l10n.mechanismOptional),
                            items: [
                              DropdownMenuItem<int?>(
                                  value: null,
                                  child: Text(
                                    l10n.none,
                                    overflow: TextOverflow.ellipsis,
                                  )),
                              for (int i = 0; i < mechanismBox.length; i++)
                                DropdownMenuItem<int>(
                                  value: i,
                                  child: Text(
                                    mechanismBox.getAt(i)?.name ?? '',
                                    overflow: TextOverflow.ellipsis,
                                  ),
                                ),
                            ],
                            onChanged: (val) =>
                                setState(() => mechanismIndex = val),
                          ),
                          DropdownButtonFormField<int?>(
                            initialValue: blindIndex,
                            isExpanded: true,
                            decoration:
                                InputDecoration(labelText: l10n.blindOptional),
                            items: [
                              DropdownMenuItem<int?>(
                                  value: null,
                                  child: Text(
                                    l10n.none,
                                    overflow: TextOverflow.ellipsis,
                                  )),
                              for (int i = 0; i < blindBox.length; i++)
                                DropdownMenuItem<int>(
                                  value: i,
                                  child: Text(
                                    blindBox.getAt(i)?.name ?? '',
                                    overflow: TextOverflow.ellipsis,
                                  ),
                                ),
                            ],
                            onChanged: (val) =>
                                setState(() => blindIndex = val),
                          ),
                          DropdownButtonFormField<int?>(
                            initialValue: accessoryIndex,
                            isExpanded: true,
                            decoration: InputDecoration(
                                labelText: l10n.accessoryOptional),
                            items: [
                              DropdownMenuItem<int?>(
                                  value: null,
                                  child: Text(
                                    l10n.none,
                                    overflow: TextOverflow.ellipsis,
                                  )),
                              for (int i = 0; i < accessoryBox.length; i++)
                                DropdownMenuItem<int>(
                                  value: i,
                                  child: Text(
                                    accessoryBox.getAt(i)?.name ?? '',
                                    overflow: TextOverflow.ellipsis,
                                  ),
                              ),
                            ],
                            onChanged: (val) =>
                                setState(() => accessoryIndex = val),
                          ),
                          const SizedBox(height: 12),
                          _buildShtesaSelector(l10n),
                        ]),
                      ],
                    ),
                    const SizedBox(height: 16),
                    _buildSectionCard(
                      children: [
                        _buildSectionTitle(
                          context,
                          l10n.pdfExtra,
                          Icons.add_circle_outline,
                        ),
                        const SizedBox(height: 16),
                        _buildFormGrid([
                          TextField(
                              controller: extra1DescController,
                              decoration:
                                  InputDecoration(labelText: l10n.extra1Name)),
                          TextField(
                              controller: extra1Controller,
                              decoration:
                                  InputDecoration(labelText: l10n.extra1Price),
                              keyboardType: TextInputType.number),
                          TextField(
                              controller: extra2DescController,
                              decoration:
                                  InputDecoration(labelText: l10n.extra2Name)),
                          TextField(
                              controller: extra2Controller,
                              decoration:
                                  InputDecoration(labelText: l10n.extra2Price),
                              keyboardType: TextInputType.number),
                        ]),
                        const SizedBox(height: 16),
                        TextField(
                          controller: notesController,
                          decoration: InputDecoration(labelText: l10n.notes),
                          maxLines: 2,
                        ),
                      ],
                    ),
                    const SizedBox(height: 24),
                    SizedBox(
                      width: double.infinity,
                      child: ElevatedButton(
                        onPressed: () {
                          if (_saveItem()) {
                            Navigator.pop(context);
                          }
                        },
                        child: Text(
                            widget.existingItem == null ? l10n.add : l10n.save),
                      ),
                    ),
                  ],
                ),
              ),
            )));
  }

  Widget _buildFormGrid(List<Widget> fields) {
    return LayoutBuilder(
      builder: (context, constraints) {
        final bool useTwoColumns = constraints.maxWidth >= 640;
        final double baseWidth = useTwoColumns
            ? (constraints.maxWidth - 16) / 2
            : constraints.maxWidth;
        final double minWidth = math.min(280, constraints.maxWidth);
        double itemWidth = baseWidth;
        if (itemWidth < minWidth) {
          itemWidth = minWidth;
        }
        itemWidth = math.min(itemWidth, constraints.maxWidth);

        return Wrap(
          spacing: 16,
          runSpacing: 16,
          children: fields
              .map(
                (field) => SizedBox(
                  width: useTwoColumns ? itemWidth : constraints.maxWidth,
                  child: field,
                ),
              )
              .toList(),
        );
      },
    );
  }

  Widget _buildInfoChip(IconData icon, String label) {
    return Chip(
      avatar: Icon(icon, size: 16, color: AppColors.primaryDark),
      backgroundColor: AppColors.primaryLight.withOpacity(0.35),
      label: Text(label),
      padding: const EdgeInsets.symmetric(horizontal: 12, vertical: 4),
    );
  }

  Widget _buildShtesaSelector(AppLocalizations l10n) {
    final options = _availableShtesaLengths;
    final priceMap = _shtesaPriceMap;
    final sideLabels = [
      l10n.shtesaSideTop,
      l10n.shtesaSideRight,
      l10n.shtesaSideBottom,
      l10n.shtesaSideLeft,
    ];

    if (options.isEmpty) {
      return Text(l10n.shtesaNoOptions);
    }

    List<DropdownMenuItem<int>> buildItems() {
      return [
        DropdownMenuItem<int>(
          value: 0,
          child: Text(l10n.none),
        ),
        for (final length in options)
          DropdownMenuItem<int>(
            value: length,
            child: Text(
                '$length mm · €${(priceMap[length] ?? 0).toStringAsFixed(2)}/m'),
          ),
      ];
    }

    return Column(
      crossAxisAlignment: CrossAxisAlignment.start,
      children: [
        Text(
          l10n.shtesaPerSide,
          style: Theme.of(context).textTheme.titleMedium,
        ),
        const SizedBox(height: 8),
        _buildFormGrid([
          for (int i = 0; i < 4; i++)
            DropdownButtonFormField<int>(
              value: shtesaSelections[i],
              isExpanded: true,
              decoration: InputDecoration(labelText: sideLabels[i]),
              items: buildItems(),
              onChanged: (val) {
                setState(() {
                  shtesaSelections[i] = val ?? 0;
                  _normalizeShtesaForProfile();
                });
              },
            ),
        ]),
      ],
    );
  }

  Widget _buildSectionCard({required List<Widget> children}) {
    return Card(
      elevation: 0,
      shape: RoundedRectangleBorder(borderRadius: BorderRadius.circular(16)),
      child: Padding(
        padding: const EdgeInsets.all(16),
        child: Column(
          crossAxisAlignment: CrossAxisAlignment.stretch,
          children: children,
        ),
      ),
    );
  }

  Widget _buildSectionTitle(BuildContext context, String title, IconData icon) {
    final textStyle = Theme.of(context).textTheme.titleMedium?.copyWith(
          fontWeight: FontWeight.w600,
        );
    return Row(
      children: [
        Icon(icon, color: AppColors.primaryDark),
        const SizedBox(width: 8),
        Expanded(
          child: Text(
            title,
            style: textStyle,
          ),
        ),
      ],
    );
  }

  Widget _buildPhotoPicker(BuildContext context, AppLocalizations l10n) {
    final borderRadius = BorderRadius.circular(16);
    final imageBytes = _designImageBytes ?? photoBytes;

    Widget content;
    if (imageBytes != null) {
      content = ClipRRect(
        borderRadius: BorderRadius.circular(12),
        child: Image.memory(
          imageBytes,
          fit: BoxFit.contain,
        ),
      );
    } else if (photoPath != null) {
      final imageWidget = kIsWeb
          ? Image.network(
              photoPath!,
              fit: BoxFit.contain,
            )
          : Image.file(
              File(photoPath!),
              fit: BoxFit.contain,
            );
      content = ClipRRect(
        borderRadius: BorderRadius.circular(12),
        child: imageWidget,
      );
    } else {
      content = Column(
        mainAxisSize: MainAxisSize.min,
        children: [
          Icon(
            Icons.add_a_photo_outlined,
            color: Colors.grey.shade600,
            size: 32,
          ),
          const SizedBox(height: 8),
          Text(
            l10n.clickAddPhoto,
            textAlign: TextAlign.center,
            style: Theme.of(context).textTheme.bodyMedium?.copyWith(
                  color: Colors.grey.shade600,
                ),
          ),
        ],
      );
    }

    return InkWell(
      onTap: () async {
        final picker = ImagePicker();
        final picked = await picker.pickImage(source: ImageSource.gallery);
        if (picked != null) {
          final bytes = await picked.readAsBytes();
          setState(() {
            photoPath = picked.path;
            photoBytes = bytes;
            _designImageBytes = null;
          });
        }
      },
      borderRadius: borderRadius,
      child: Ink(
        decoration: BoxDecoration(
          borderRadius: borderRadius,
          border: Border.all(color: AppColors.grey300),
          color: Colors.grey.shade50,
        ),
        padding: const EdgeInsets.symmetric(vertical: 24, horizontal: 16),
        child: SizedBox(
          height: 160,
          child: Center(
            child: ConstrainedBox(
              constraints: const BoxConstraints(maxWidth: 280, maxHeight: 160),
              child: content,
            ),
          ),
        ),
      ),
    );
  }

  bool _saveItem() {
    final l10n = AppLocalizations.of(context);
    final name = nameController.text.trim();
    final width = int.tryParse(widthController.text) ?? 0;
    final height = int.tryParse(heightController.text) ?? 0;
    final quantity = int.tryParse(quantityController.text) ?? 1;
    _ensureGridSize();
    final openings = rowFixedSectors.fold<int>(
        0, (prev, row) => prev + row.where((isFixed) => !isFixed).length);
    final mPrice = double.tryParse(priceController.text);
    final mBasePrice = double.tryParse(basePriceController.text);

    if (name.isEmpty || width <= 0 || height <= 0) {
      ScaffoldMessenger.of(context).showSnackBar(
        SnackBar(content: Text(l10n.fillAllRequired)),
      );
      return false;
    }

    final maxVertical = rowVerticalSections.isNotEmpty
        ? rowVerticalSections
            .reduce((value, element) => element > value ? element : value)
        : verticalSections;
    final flattenedFixed = <bool>[];
    for (final row in rowFixedSectors) {
      flattenedFixed.addAll(row);
    }
    final defaultSectionWidths = List<int>.filled(maxVertical, 0);
    for (final row in rowSectionWidths) {
      for (int i = 0; i < row.length && i < defaultSectionWidths.length; i++) {
        if (row[i] > defaultSectionWidths[i]) {
          defaultSectionWidths[i] = row[i];
        }
      }
    }
    final defaultVerticalAdapters =
        List<bool>.filled(maxVertical > 1 ? maxVertical - 1 : 0, false);
    for (final rowAdapters in rowVerticalAdapters) {
      for (int i = 0;
          i < rowAdapters.length && i < defaultVerticalAdapters.length;
          i++) {
        defaultVerticalAdapters[i] = rowAdapters[i];
      }
    }

    widget.onSave(
      WindowDoorItem(
        name: name,
        width: width,
        height: height,
        quantity: quantity,
        profileSetIndex: profileSetIndex,
        glassIndex: glassIndex,
        blindIndex: blindIndex,
        mechanismIndex: mechanismIndex,
        accessoryIndex: accessoryIndex,
        openings: openings,
        verticalSections: maxVertical,
        horizontalSections: horizontalSections,
        fixedSectors: flattenedFixed,
        sectionWidths: defaultSectionWidths,
        sectionHeights: sectionHeights,
        verticalAdapters: defaultVerticalAdapters,
        horizontalAdapters: horizontalAdapters,
        photoPath: _designImageBytes != null ? null : photoPath,
        photoBytes: _designImageBytes ?? photoBytes,
        shtesaSelectionMm: List<int>.from(shtesaSelections),
        manualPrice: mPrice,
        manualBasePrice: mBasePrice,
        extra1Price: double.tryParse(extra1Controller.text),
        extra2Price: double.tryParse(extra2Controller.text),
        extra1Desc: extra1DescController.text,
        extra2Desc: extra2DescController.text,
        notes: notesController.text,
        perRowVerticalSections: List<int>.from(rowVerticalSections),
        perRowSectionWidths:
            rowSectionWidths.map((row) => List<int>.from(row)).toList(),
        perRowFixedSectors:
            rowFixedSectors.map((row) => List<bool>.from(row)).toList(),
        perRowVerticalAdapters:
            rowVerticalAdapters.map((row) => List<bool>.from(row)).toList(),
      ),
    );
    return true;
  }

  Future<bool> _onWillPop() async {
    final l10n = AppLocalizations.of(context);
    final shouldSave = await showDialog<bool>(
      context: context,
      builder: (ctx) => AlertDialog(
        title: Text(l10n.saveChanges),
        content: Text(l10n.saveChangesQuestion),
        actions: [
          TextButton(
            onPressed: () => Navigator.of(ctx).pop(false),
            child: Text(l10n.no),
          ),
          TextButton(
            onPressed: () => Navigator.of(ctx).pop(true),
            child: Text(l10n.yes),
          ),
        ],
      ),
    );

    if (shouldSave == true) {
      return _saveItem();
    }
    return true;
  }

  void _updateGrid() {
    int newVertical = int.tryParse(verticalController.text) ?? 1;
    int newHorizontal = int.tryParse(horizontalController.text) ?? 1;
    if (newVertical < 1) newVertical = 1;
    if (newHorizontal < 1) newHorizontal = 1;

    bool vChanged = newVertical != verticalSections;
    bool hChanged = newHorizontal != horizontalSections;

    verticalSections = newVertical;
    horizontalSections = newHorizontal;

    if (vChanged || hChanged) {
      for (final rowCtrls in rowSectionWidthCtrls) {
        for (final ctrl in rowCtrls) {
          ctrl.dispose();
        }
      }
      rowSectionWidthCtrls = [];
      rowSectionWidths = [];
      rowFixedSectors = [];
      rowVerticalAdapters = [];
      rowVerticalSections =
          List<int>.filled(horizontalSections, verticalSections);
    }

    if (hChanged) {
      for (final ctrl in sectionHeightCtrls) {
        ctrl.dispose();
      }
      sectionHeights = List<int>.filled(horizontalSections, 0);
      sectionHeightCtrls = [
        for (int i = 0; i < horizontalSections; i++)
          TextEditingController(text: '0')
      ];
      horizontalAdapters = List<bool>.filled(horizontalSections - 1, false);
    }

    _ensureGridSize();
    setState(() {});
  }

  void _ensureGridSize() {
    if (horizontalSections < 1) horizontalSections = 1;
    if (verticalSections < 1) verticalSections = 1;

    if (rowVerticalSections.length < horizontalSections) {
      rowVerticalSections.addAll(List<int>.filled(
          horizontalSections - rowVerticalSections.length, verticalSections));
    } else if (rowVerticalSections.length > horizontalSections) {
      rowVerticalSections = rowVerticalSections.sublist(0, horizontalSections);
    }

    if (rowSectionWidths.length < horizontalSections) {
      rowSectionWidths.addAll(List<List<int>>.generate(
          horizontalSections - rowSectionWidths.length,
          (_) => List<int>.filled(verticalSections, 0)));
    } else if (rowSectionWidths.length > horizontalSections) {
      rowSectionWidths = rowSectionWidths.sublist(0, horizontalSections);
    }

    if (rowSectionWidthCtrls.length < horizontalSections) {
      rowSectionWidthCtrls.addAll(List<List<TextEditingController>>.generate(
          horizontalSections - rowSectionWidthCtrls.length,
          (_) => <TextEditingController>[]));
    } else if (rowSectionWidthCtrls.length > horizontalSections) {
      rowSectionWidthCtrls =
          rowSectionWidthCtrls.sublist(0, horizontalSections);
    }

    if (rowFixedSectors.length < horizontalSections) {
      rowFixedSectors.addAll(List<List<bool>>.generate(
          horizontalSections - rowFixedSectors.length,
          (_) => List<bool>.filled(verticalSections, false)));
    } else if (rowFixedSectors.length > horizontalSections) {
      rowFixedSectors = rowFixedSectors.sublist(0, horizontalSections);
    }

    if (rowVerticalAdapters.length < horizontalSections) {
      rowVerticalAdapters.addAll(List<List<bool>>.generate(
          horizontalSections - rowVerticalAdapters.length,
          (_) => List<bool>.filled(
              verticalSections > 1 ? verticalSections - 1 : 0, false)));
    } else if (rowVerticalAdapters.length > horizontalSections) {
      rowVerticalAdapters = rowVerticalAdapters.sublist(0, horizontalSections);
    }

    for (int r = 0; r < horizontalSections; r++) {
      int columns = rowVerticalSections[r];
      if (columns < 1) {
        columns = 1;
      }
      if (columns > verticalSections) {
        columns = verticalSections;
      }
      rowVerticalSections[r] = columns;

      if (rowSectionWidths[r].length < columns) {
        rowSectionWidths[r]
            .addAll(List<int>.filled(columns - rowSectionWidths[r].length, 0));
      } else if (rowSectionWidths[r].length > columns) {
        rowSectionWidths[r] = rowSectionWidths[r].sublist(0, columns);
      }

      if (rowSectionWidthCtrls[r].length < columns) {
        for (int i = rowSectionWidthCtrls[r].length; i < columns; i++) {
          rowSectionWidthCtrls[r].add(TextEditingController(
              text:
                  (i < rowSectionWidths[r].length ? rowSectionWidths[r][i] : 0)
                      .toString()));
        }
      } else if (rowSectionWidthCtrls[r].length > columns) {
        rowSectionWidthCtrls[r] = rowSectionWidthCtrls[r].sublist(0, columns);
      }

      if (rowFixedSectors[r].length < columns) {
        rowFixedSectors[r].addAll(
            List<bool>.filled(columns - rowFixedSectors[r].length, false));
      } else if (rowFixedSectors[r].length > columns) {
        rowFixedSectors[r] = rowFixedSectors[r].sublist(0, columns);
      }

      final targetAdapters = columns > 1 ? columns - 1 : 0;
      if (rowVerticalAdapters[r].length < targetAdapters) {
        rowVerticalAdapters[r].addAll(List<bool>.filled(
            targetAdapters - rowVerticalAdapters[r].length, false));
      } else if (rowVerticalAdapters[r].length > targetAdapters) {
        rowVerticalAdapters[r] =
            rowVerticalAdapters[r].sublist(0, targetAdapters);
      }
    }

    if (sectionHeights.length < horizontalSections) {
      sectionHeights.addAll(
          List<int>.filled(horizontalSections - sectionHeights.length, 0));
    } else if (sectionHeights.length > horizontalSections) {
      sectionHeights = sectionHeights.sublist(0, horizontalSections);
    }

    if (sectionHeightCtrls.length < horizontalSections) {
      for (int i = sectionHeightCtrls.length; i < horizontalSections; i++) {
        sectionHeightCtrls.add(TextEditingController(
            text: (i < sectionHeights.length ? sectionHeights[i] : 0)
                .toString()));
      }
    } else if (sectionHeightCtrls.length > horizontalSections) {
      sectionHeightCtrls = sectionHeightCtrls.sublist(0, horizontalSections);
    }

    if (horizontalAdapters.length < horizontalSections - 1) {
      horizontalAdapters.addAll(List<bool>.filled(
          (horizontalSections - 1) - horizontalAdapters.length, false));
    } else if (horizontalAdapters.length > horizontalSections - 1) {
      horizontalAdapters =
          horizontalAdapters.sublist(0, horizontalSections - 1);
    }

    for (int r = 0; r < horizontalSections; r++) {
      _recalculateRowWidths(r, showErrors: false, rebuild: false);
    }
    _recalculateHeights(showErrors: false);
  }

  List<SashType> _buildInitialDesignerCells(int rows, int cols) {
    final total = rows * cols;
    if (total <= 0) {
      return const <SashType>[];
    }

    final normalizedFixed = List<bool>.filled(total, true);
    for (int r = 0; r < rows; r++) {
      final rowCount =
          r < rowVerticalSections.length ? rowVerticalSections[r] : cols;
      for (int c = 0; c < rowCount && c < cols; c++) {
        final idx = r * cols + c;
        if (r < rowFixedSectors.length && c < rowFixedSectors[r].length) {
          normalizedFixed[idx] = rowFixedSectors[r][c];
        }
      }
    }

    final openingsCount = normalizedFixed.where((isFixed) => !isFixed).length;
    final leftColumns = cols ~/ 2;

    return List<SashType>.generate(total, (index) {
      final isFixed = normalizedFixed[index];
      if (isFixed || openingsCount == 0) {
        return SashType.fixed;
      }

      if (total == 1 || cols == 1) {
        return SashType.tiltTurnRight;
      }

      final column = index % cols;
      if (column < leftColumns) {
        return SashType.tiltTurnLeft;
      }
      return SashType.tiltTurnRight;
    });
  }

  void _recalculateRowWidths(int row,
      {bool showErrors = true, bool rebuild = true}) {
    if (row < 0 || row >= horizontalSections) return;
    final columns = rowVerticalSections[row];
    if (columns <= 0) return;

    final totalWidth = int.tryParse(widthController.text) ?? 0;
    int specifiedSum = 0;
    int unspecified = 0;
    for (int i = 0; i < columns - 1; i++) {
      final ctrl = rowSectionWidthCtrls[row][i];
      int val = int.tryParse(ctrl.text) ?? 0;
      if (val <= 0) {
        unspecified++;
      } else {
        specifiedSum += val;
      }
    }

    int remaining = totalWidth - specifiedSum;
    if (remaining < 0) {
      if (showErrors && mounted) {
        final l10n = AppLocalizations.of(context);
        ScaffoldMessenger.of(context).showSnackBar(
          SnackBar(content: Text(l10n.sectionWidthExceeds)),
        );
      }
      remaining = 0;
    }

    final autoWidth =
        (unspecified + 1) > 0 ? remaining ~/ (unspecified + 1) : 0;
    for (int i = 0; i < columns - 1; i++) {
      final ctrl = rowSectionWidthCtrls[row][i];
      int val = int.tryParse(ctrl.text) ?? 0;
      if (val <= 0) {
        val = autoWidth;
        ctrl.text = val.toString();
      }
      rowSectionWidths[row][i] = val;
    }

    int used = 0;
    for (int i = 0; i < columns - 1; i++) {
      used += rowSectionWidths[row][i];
    }
    int last = totalWidth - used;
    if (last < 0) {
      last = 0;
    }
    rowSectionWidths[row][columns - 1] = last;
    rowSectionWidthCtrls[row][columns - 1].text = last.toString();
    if (rebuild && mounted) setState(() {});
  }

  void _recalculateAllWidths({bool showErrors = true}) {
    for (int r = 0; r < horizontalSections; r++) {
      _recalculateRowWidths(r, showErrors: showErrors);
    }
  }

  void _recalculateHeights({bool showErrors = true}) {
    if (horizontalSections == 0) return;
    int totalHeight = int.tryParse(heightController.text) ?? 0;
    int specifiedSum = 0;
    int unspecified = 0;
    for (int i = 0; i < horizontalSections - 1; i++) {
      int val = int.tryParse(sectionHeightCtrls[i].text) ?? 0;
      if (val <= 0) {
        unspecified++;
      } else {
        specifiedSum += val;
      }
    }
    int remaining = totalHeight - specifiedSum;
    if (remaining < 0) {
      if (showErrors && mounted) {
        final l10n = AppLocalizations.of(context);
        ScaffoldMessenger.of(context).showSnackBar(
          SnackBar(content: Text(l10n.sectionHeightExceeds)),
        );
      }
      remaining = 0;
    }
    int autoHeight = (unspecified + 1) > 0 ? remaining ~/ (unspecified + 1) : 0;
    for (int i = 0; i < horizontalSections - 1; i++) {
      int val = int.tryParse(sectionHeightCtrls[i].text) ?? 0;
      if (val <= 0) {
        val = autoHeight;
        sectionHeightCtrls[i].text = val.toString();
      }
      sectionHeights[i] = val;
    }
    int used = 0;
    for (int i = 0; i < horizontalSections - 1; i++) used += sectionHeights[i];
    int last = totalHeight - used;
    if (last < 0) last = 0;
    sectionHeights[horizontalSections - 1] = last;
    sectionHeightCtrls[horizontalSections - 1].text = last.toString();
    if (mounted) setState(() {});
  }

  Widget _buildGrid() {
    final l10n = AppLocalizations.of(context);
    return Column(
      children: [
        for (int r = 0; r < horizontalSections; r++)
          Expanded(
            flex: sectionHeights[r] > 0 ? sectionHeights[r] : 1,
            child: Column(
              children: [
                Row(
                  children: [
                    const SizedBox(width: 40),
                    for (int c = 0; c < rowVerticalSections[r]; c++)
                      Expanded(
                        flex: rowSectionWidths[r][c] > 0
                            ? rowSectionWidths[r][c]
                            : 1,
                        child: Center(
                          child: Text(
                            'W${r + 1}.${c + 1}: ${rowSectionWidths[r][c]}',
                            style: const TextStyle(fontSize: 12),
                          ),
                        ),
                      ),
                  ],
                ),
                Expanded(
                  child: Row(
                    crossAxisAlignment: CrossAxisAlignment.stretch,
                    children: [
                      SizedBox(
                        width: 40,
                        child: Center(
                          child: Text(
                            'H${r + 1}: ${sectionHeights[r]}',
                            style: const TextStyle(fontSize: 12),
                          ),
                        ),
                      ),
                      for (int c = 0; c < rowVerticalSections[r]; c++)
                        Expanded(
                          flex: rowSectionWidths[r][c] > 0
                              ? rowSectionWidths[r][c]
                              : 1,
                          child: GestureDetector(
                            onTap: () {
                              setState(() {
                                rowFixedSectors[r][c] = !rowFixedSectors[r][c];
                              });
                            },
                            child: Container(
                              margin: const EdgeInsets.all(4),
                              color: rowFixedSectors[r][c]
                                  ? AppColors.grey400
                                  : Colors.blue[200],
                              child: Center(
                                child: Text(
                                  rowFixedSectors[r][c]
                                      ? l10n.fixed
                                      : l10n.openWithSash,
                                ),
                              ),
                            ),
                          ),
                        ),
                    ],
                  ),
                ),
              ],
            ),
          ),
      ],
    );
  }

  Widget _buildDimensionInputs() {
    final l10n = AppLocalizations.of(context);
    final theme = Theme.of(context);
    return Column(
      crossAxisAlignment: CrossAxisAlignment.start,
      children: [
        for (int r = 0; r < horizontalSections; r++)
          Card(
            margin:
                EdgeInsets.only(bottom: r == horizontalSections - 1 ? 12 : 16),
            shape:
                RoundedRectangleBorder(borderRadius: BorderRadius.circular(12)),
            child: Padding(
              padding: const EdgeInsets.all(16),
              child: Column(
                crossAxisAlignment: CrossAxisAlignment.start,
                children: [
                  Row(
                    children: [
                      Expanded(
                        child: Text(
                          '${l10n.sectorWidths} (row ${r + 1})',
                          style: theme.textTheme.titleMedium,
                        ),
                      ),
                      const SizedBox(width: 16),
                      SizedBox(
                        width: 160,
                        child: DropdownButtonFormField<int>(
                          value:
                              rowVerticalSections[r].clamp(1, verticalSections),
                          decoration: InputDecoration(
                            labelText: l10n.verticalSections,
                          ),
                          items: [
                            for (int count = 1;
                                count <= verticalSections;
                                count++)
                              DropdownMenuItem<int>(
                                value: count,
                                child: Text(count.toString()),
                              ),
                          ],
                          onChanged: (val) {
                            if (val == null) return;
                            setState(() {
                              rowVerticalSections[r] = val;
                              _ensureGridSize();
                            });
                          },
                        ),
                      ),
                    ],
                  ),
                  const SizedBox(height: 16),
                  Wrap(
                    spacing: 12,
                    runSpacing: 12,
                    children: [
                      for (int c = 0; c < rowVerticalSections[r]; c++)
                        SizedBox(
                          width: 180,
                          child: TextField(
                            controller: rowSectionWidthCtrls[r][c],
                            decoration: InputDecoration(
                              labelText: c == rowVerticalSections[r] - 1
                                  ? '${l10n.widthAutoLabel(c + 1)} (row ${r + 1})'
                                  : '${l10n.widthLabel(c + 1)} (row ${r + 1})',
                            ),
                            keyboardType: TextInputType.number,
                            enabled: c < rowVerticalSections[r] - 1,
                            onChanged: c < rowVerticalSections[r] - 1
                                ? (_) => _recalculateRowWidths(r)
                                : null,
                          ),
                        ),
                    ],
                  ),
                  if (rowVerticalSections[r] > 1) ...[
                    const SizedBox(height: 20),
                    Text(
                      '${l10n.verticalDivision} (row ${r + 1})',
                      style: theme.textTheme.titleSmall,
                    ),
                    const SizedBox(height: 12),
                    Wrap(
                      spacing: 12,
                      runSpacing: 12,
                      children: [
                        for (int i = 0; i < rowVerticalSections[r] - 1; i++)
                          SizedBox(
                            width: 160,
                            child: DropdownButtonFormField<bool>(
                              value: rowVerticalAdapters[r][i],
                              decoration: InputDecoration(
                                labelText: '${l10n.verticalDivision} ${i + 1}',
                              ),
                              items: [
                                const DropdownMenuItem(
                                    value: false, child: Text('T')),
                                DropdownMenuItem(
                                    value: true, child: Text(l10n.pdfAdapter)),
                              ],
                              onChanged: (val) => setState(() =>
                                  rowVerticalAdapters[r][i] = val ?? false),
                            ),
                          ),
                      ],
                    ),
                  ],
                ],
              ),
            ),
          ),
        if (horizontalSections > 0)
          Card(
            margin: EdgeInsets.only(bottom: horizontalSections > 1 ? 16 : 0),
            shape:
                RoundedRectangleBorder(borderRadius: BorderRadius.circular(12)),
            child: Padding(
              padding: const EdgeInsets.all(16),
              child: Column(
                crossAxisAlignment: CrossAxisAlignment.start,
                children: [
                  Text(
                    horizontalSections > 1
                        ? l10n.sectorHeights
                        : l10n.sectorHeight,
                    style: theme.textTheme.titleMedium,
                  ),
                  const SizedBox(height: 16),
                  Wrap(
                    spacing: 12,
                    runSpacing: 12,
                    children: [
                      for (int i = 0; i < horizontalSections; i++)
                        SizedBox(
                          width: 180,
                          child: TextField(
                            controller: sectionHeightCtrls[i],
                            decoration: InputDecoration(
                              labelText: i == horizontalSections - 1
                                  ? l10n.heightAutoLabel(i + 1)
                                  : l10n.heightLabel(i + 1),
                            ),
                            keyboardType: TextInputType.number,
                            enabled: i < horizontalSections - 1,
                            onChanged: i < horizontalSections - 1
                                ? (_) => _recalculateHeights()
                                : null,
                          ),
                        ),
                    ],
                  ),
                ],
              ),
            ),
          ),
        if (horizontalSections > 1)
          Card(
            shape:
                RoundedRectangleBorder(borderRadius: BorderRadius.circular(12)),
            child: Padding(
              padding: const EdgeInsets.all(16),
              child: Column(
                crossAxisAlignment: CrossAxisAlignment.start,
                children: [
                  Text(
                    l10n.horizontalDivision,
                    style: theme.textTheme.titleMedium,
                  ),
                  const SizedBox(height: 16),
                  Wrap(
                    spacing: 12,
                    runSpacing: 12,
                    children: [
                      for (int i = 0; i < horizontalSections - 1; i++)
                        SizedBox(
                          width: 160,
                          child: DropdownButtonFormField<bool>(
                            value: horizontalAdapters[i],
                            decoration: InputDecoration(
                              labelText: '${l10n.horizontalDivision} ${i + 1}',
                            ),
                            items: [
                              const DropdownMenuItem(
                                  value: false, child: Text('T')),
                              DropdownMenuItem(
                                  value: true, child: Text(l10n.pdfAdapter)),
                            ],
                            onChanged: (val) => setState(
                                () => horizontalAdapters[i] = val ?? false),
                          ),
                        ),
                    ],
                  ),
                ],
              ),
            ),
          ),
      ],
    );
  }

  @override
  void dispose() {
    nameController.dispose();
    widthController.dispose();
    heightController.dispose();
    quantityController.dispose();
    verticalController.dispose();
    horizontalController.dispose();
    priceController.dispose();
    basePriceController.dispose();
    extra1Controller.dispose();
    extra2Controller.dispose();
    extra1DescController.dispose();
    extra2DescController.dispose();
    notesController.dispose();
    for (final ctrl in sectionHeightCtrls) {
      ctrl.dispose();
    }
    for (final rowCtrls in rowSectionWidthCtrls) {
      for (final ctrl in rowCtrls) {
        ctrl.dispose();
      }
    }
    super.dispose();
  }
}<|MERGE_RESOLUTION|>--- conflicted
+++ resolved
@@ -83,16 +83,6 @@
   List<List<bool>> rowVerticalAdapters = [<bool>[]];
   List<TextEditingController> sectionHeightCtrls = [];
   List<int> shtesaSelections = [0, 0, 0, 0];
-<<<<<<< HEAD
-
-  Future<Box<T>> _openBoxIfNeeded<T>(String name) async {
-    if (Hive.isBoxOpen(name)) {
-      return Hive.box<T>(name);
-    }
-    return Hive.openBox<T>(name);
-  }
-=======
->>>>>>> 22a4d127
 
   int _normalizeIndex(int? index, int length, {bool allowNegative = false}) {
     if (length <= 0) {
@@ -241,10 +231,6 @@
     final existingVerticalAdapters =
         List<bool>.from(existingItem?.verticalAdapters ?? <bool>[]);
     shtesaSelections = List<int>.from(existingItem?.shtesaSelectionMm ?? []);
-<<<<<<< HEAD
-
-=======
->>>>>>> 22a4d127
     while (shtesaSelections.length < 4) {
       shtesaSelections.add(0);
     }
