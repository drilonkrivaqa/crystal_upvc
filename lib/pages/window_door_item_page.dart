--- conflicted
+++ resolved
@@ -53,11 +53,8 @@
   List<bool> horizontalAdapters = [];
   List<TextEditingController> sectionWidthCtrls = [];
   List<TextEditingController> sectionHeightCtrls = [];
-<<<<<<< HEAD
   bool _updatingWidths = false;
   bool _updatingHeights = false;
-=======
->>>>>>> f2d1c1de
 
   @override
   void initState() {
@@ -99,11 +96,8 @@
     verticalAdapters = List<bool>.from(widget.existingItem?.verticalAdapters ?? []);
     horizontalAdapters = List<bool>.from(widget.existingItem?.horizontalAdapters ?? []);
     _ensureGridSize();
-<<<<<<< HEAD
     widthController.addListener(_recalculateSectionWidths);
     heightController.addListener(_recalculateSectionHeights);
-=======
->>>>>>> f2d1c1de
   }
 
   @override
@@ -239,7 +233,6 @@
     );
   }
 
-<<<<<<< HEAD
 
   void _updateGrid() {
     int newV = int.tryParse(verticalController.text) ?? 1;
@@ -257,7 +250,6 @@
   }
 
   void _ensureGridSize({bool resetWidths = false, bool resetHeights = false}) {
-=======
   void _updateGrid() {
     verticalSections = int.tryParse(verticalController.text) ?? 1;
     horizontalSections = int.tryParse(horizontalController.text) ?? 1;
@@ -268,7 +260,6 @@
   }
 
   void _ensureGridSize() {
->>>>>>> f2d1c1de
     int total = verticalSections * horizontalSections;
     if (fixedSectors.length < total) {
       fixedSectors = List<bool>.from(fixedSectors)
@@ -277,7 +268,6 @@
       fixedSectors = fixedSectors.sublist(0, total);
     }
     if (sectionWidths.length < verticalSections) {
-<<<<<<< HEAD
       sectionWidths.addAll(
           List<int>.filled(verticalSections - sectionWidths.length, 0));
     } else if (sectionWidths.length > verticalSections) {
@@ -326,7 +316,6 @@
           sectionHeightCtrls[i].text = val;
         }
       }
-=======
       sectionWidths.addAll(List<int>.filled(verticalSections - sectionWidths.length, 0));
       for (int i = sectionWidthCtrls.length; i < verticalSections; i++) {
         sectionWidthCtrls.add(TextEditingController(text: sectionWidths[i].toString()));
@@ -343,7 +332,6 @@
     } else if (sectionHeights.length > horizontalSections) {
       sectionHeights = sectionHeights.sublist(0, horizontalSections);
       sectionHeightCtrls = sectionHeightCtrls.sublist(0, horizontalSections);
->>>>>>> f2d1c1de
     }
     if (verticalAdapters.length < verticalSections - 1) {
       verticalAdapters.addAll(List<bool>.filled((verticalSections - 1) - verticalAdapters.length, false));
@@ -355,7 +343,6 @@
     } else if (horizontalAdapters.length > horizontalSections - 1) {
       horizontalAdapters = horizontalAdapters.sublist(0, horizontalSections - 1);
     }
-<<<<<<< HEAD
     _recalculateSectionWidths();
     _recalculateSectionHeights();
   }
@@ -466,14 +453,11 @@
     }
     _updatingHeights = false;
     setState(() {});
-=======
->>>>>>> f2d1c1de
   }
 
   Widget _buildGrid() {
     return Column(
       children: [
-<<<<<<< HEAD
         Row(
           children: [
             const SizedBox(width: 40),
@@ -495,11 +479,9 @@
                 child: Text(
                     'H${r + 1}: ${sectionHeights[r] == 0 ? (int.tryParse(heightController.text) ?? 0) ~/ horizontalSections : sectionHeights[r]}'),
               ),
-=======
         for (int r = 0; r < horizontalSections; r++)
           Row(
             children: [
->>>>>>> f2d1c1de
               for (int c = 0; c < verticalSections; c++)
                 Expanded(
                   child: GestureDetector(
@@ -533,39 +515,30 @@
     return Column(
       crossAxisAlignment: CrossAxisAlignment.start,
       children: [
-<<<<<<< HEAD
         if (verticalSections > 1) const Text('Section widths (mm)'),
         for (int i = 0; i < (verticalSections > 1 ? verticalSections - 1 : 0); i++)
-=======
         if (verticalSections > 0) const Text('Section widths (mm)'),
         for (int i = 0; i < verticalSections; i++)
->>>>>>> f2d1c1de
           TextField(
             controller: sectionWidthCtrls[i],
             decoration: InputDecoration(labelText: 'Width ${i + 1}'),
             keyboardType: TextInputType.number,
-<<<<<<< HEAD
             onChanged: (_) => _recalculateSectionWidths(),
           ),
         if (horizontalSections > 0) const SizedBox(height: 8),
         if (horizontalSections > 1) const Text('Section heights (mm)'),
         for (int i = 0; i < (horizontalSections > 1 ? horizontalSections - 1 : 0); i++)
-=======
             onChanged: (v) => sectionWidths[i] = int.tryParse(v) ?? 0,
           ),
         if (horizontalSections > 0) const SizedBox(height: 8),
         if (horizontalSections > 0) const Text('Section heights (mm)'),
         for (int i = 0; i < horizontalSections; i++)
->>>>>>> f2d1c1de
           TextField(
             controller: sectionHeightCtrls[i],
             decoration: InputDecoration(labelText: 'Height ${i + 1}'),
             keyboardType: TextInputType.number,
-<<<<<<< HEAD
             onChanged: (_) => _recalculateSectionHeights(),
-=======
             onChanged: (v) => sectionHeights[i] = int.tryParse(v) ?? 0,
->>>>>>> f2d1c1de
           ),
         if (verticalSections > 1) const SizedBox(height: 8),
         if (verticalSections > 1) const Text('Vertical divisions'),
