--- conflicted
+++ resolved
@@ -118,12 +118,7 @@
             double blindCost = (blind != null)
                 ? ((item.width / 1000.0) * (item.height / 1000.0) * blind.pricePerM2 * item.quantity)
                 : 0;
-            double mechanismCost =
-<<<<<<< HEAD
-            (mechanism != null) ? mechanism.price * item.openings * item.quantity : 0;
-=======
-                (mechanism != null) ? mechanism.price * item.openings * item.quantity : 0;
->>>>>>> a9b26430
+            double mechanismCost = (mechanism != null) ? mechanism.price * item.quantity : 0;
             double accessoryCost = (accessory != null) ? accessory.price * item.quantity : 0;
             double extras = (item.extra1Price ?? 0) + (item.extra2Price ?? 0);
 
@@ -225,12 +220,7 @@
                 double blindCost = (blind != null)
                     ? ((item.width / 1000.0) * (item.height / 1000.0) * blind.pricePerM2 * item.quantity)
                     : 0;
-                double mechanismCost =
-<<<<<<< HEAD
-                (mechanism != null) ? mechanism.price * item.openings * item.quantity : 0;
-=======
-                    (mechanism != null) ? mechanism.price * item.openings * item.quantity : 0;
->>>>>>> a9b26430
+                double mechanismCost = (mechanism != null) ? mechanism.price * item.quantity : 0;
                 double accessoryCost = (accessory != null) ? accessory.price * item.quantity : 0;
                 double extras = (item.extra1Price ?? 0) + (item.extra2Price ?? 0);
                 double base = profileCost + glassCost + blindCost + mechanismCost + accessoryCost + extras;
