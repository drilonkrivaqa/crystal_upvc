--- conflicted
+++ resolved
@@ -267,12 +267,8 @@
                             setState(() {});
                             Navigator.pop(context);
                           },
-<<<<<<< HEAD
-                          child: const Text("Fshij", style: TextStyle(color: AppColors.delete)),                        ),
-=======
                           child: const Text("Fshij", style: TextStyle(color: AppColors.delete)),
                         ),
->>>>>>> bc4fe937
                         TextButton(
                           onPressed: () async {
                             Navigator.pop(context);
