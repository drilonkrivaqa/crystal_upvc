--- conflicted
+++ resolved
@@ -149,11 +149,7 @@
                         priceLlajsne:
                             double.tryParse(priceLlajsneController.text) ?? 0,
                         pipeLength:
-<<<<<<< HEAD
-                        int.tryParse(pipeLengthController.text) ?? 6500,
-=======
                             int.tryParse(pipeLengthController.text) ?? 6500,
->>>>>>> 5d947b42
                       ));
                   break;
                 case CatalogType.glass:
@@ -287,11 +283,7 @@
                     priceLlajsne:
                         double.tryParse(priceLlajsneController.text) ?? 0,
                     pipeLength:
-<<<<<<< HEAD
-                    int.tryParse(pipeLengthController.text) ?? 6500,
-=======
                         int.tryParse(pipeLengthController.text) ?? 6500,
->>>>>>> 5d947b42
                   ));
                   break;
                 case CatalogType.glass:
@@ -368,12 +360,8 @@
                             "T: €${item.priceT.toStringAsFixed(2)}/m\n"
                             "Adapter: €${item.priceAdapter.toStringAsFixed(2)}/m\n"
                             "Llajsne: €${item.priceLlajsne.toStringAsFixed(2)}/m\n"
-<<<<<<< HEAD
-                            "Gjatësia: ${item.pipeLength}mm")                        : widget.type == CatalogType.glass
-=======
                             "Gjatësia: ${item.pipeLength}mm")
                         : widget.type == CatalogType.glass
->>>>>>> 5d947b42
                             ? Text("€${item.pricePerM2.toStringAsFixed(2)}/m²")
                             : widget.type == CatalogType.blind
                                 ? Text(
