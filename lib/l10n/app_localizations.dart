import 'package:flutter/widgets.dart';

import '../company_details.dart';

class AppLocalizations {
  AppLocalizations(this.locale);

  final Locale locale;

  static const Map<String, Map<String, String>> _localizedValues = {
    'sq': {
      'homeCatalogs': 'Çmimore',
      'homeCustomers': 'Klientët',
      'homeOffers': 'Ofertat',
      'homeProduction': 'Prodhimi',
      'productionTitle': 'Prodhimi',
      'productionCutting': 'Prerja',
      'productionGlass': 'Xhami',
      'productionRollerShutter': 'Roleta',
      'productionIron': 'Hekur',
      'productionRegisteredProfiles': 'Profilet e regjistruara',
      'productionSawSettings': 'Cilësimet e sharrës',
      'productionProfileSawWidth':
          'Gjerësia e sharrës së profilit (mm)',
      'productionHekriSawWidth':
          'Gjerësia e sharrës së hekurit (mm)',
      'productionCutSummary':
          'Nevojiten {needed} m, Tuba: {pipes}, Humbje {waste} m',
      'productionBarDetail':
          'Shufra {index}: {combination} = {total}/{pipeLength}',
      'productionOffsetFrom': 'Offset nga {type} (mm)',
      'productionOffsetsSummary':
          'L: {l}mm, Z: {z}mm, T: {t}mm',
      'cuttingPieceFrame': 'Korniza (L)',
      'cuttingPieceSash': 'Krah (Z)',
      'cuttingPieceT': 'T',
      'cuttingPieceAdapter': 'Adapter',
      'cuttingPieceBead': 'Llajsne',
      'welcomeEnter': 'Hyr',
      'catalogsTitle': 'Çmimorja',
      'catalogProfile': 'Profili',
      'catalogGlass': 'Xhami',
      'catalogBlind': 'Roleta',
      'catalogMechanism': 'Mekanizma',
      'catalogAccessory': 'Aksesorë',
      'catalogAddTitle': 'Shto {type}',
      'catalogEditTitle': 'Ndrysho {name}',
      'catalogSectionGeneral': 'Të përgjithshme',
      'catalogSectionUw': 'Uw',
      'catalogSectionProduction': 'Prodhimi',
      'catalogFieldPriceFrame': 'Korniza (L) €/m',
      'catalogFieldPriceSash': 'Krahu (Z) €/m',
      'catalogFieldPriceT': 'Profili T €/m',
      'catalogFieldPriceAdapter': 'Adapter €/m',
      'catalogFieldPriceBead': 'Llajsne €/m',
      'catalogFieldOuterThicknessL': 'Trashësia e jashtme L (mm)',
      'catalogFieldOuterThicknessZ': 'Trashësia e jashtme Z (mm)',
      'catalogFieldOuterThicknessT': 'Trashësia e jashtme T (mm)',
      'catalogFieldOuterThicknessAdapter':
          'Trashësia e jashtme Adapter (mm)',
      'catalogFieldUf': 'Uf (W/m²K)',
      'catalogFieldMassL': 'Masa L kg/m',
      'catalogFieldMassZ': 'Masa Z kg/m',
      'catalogFieldMassT': 'Masa T kg/m',
      'catalogFieldMassAdapter': 'Masa Adapter kg/m',
      'catalogFieldMassBead': 'Masa Llajsne kg/m',
      'catalogFieldInnerThicknessL': 'Trashësia e brendshme L (mm)',
      'catalogFieldInnerThicknessZ': 'Trashësia e brendshme Z (mm)',
      'catalogFieldInnerThicknessT': 'Trashësia e brendshme T (mm)',
      'catalogFieldFixedGlassLoss': 'Humbja e xhamit fiks (mm)',
      'catalogFieldSashGlassLoss': 'Humbja e xhamit të krahut (mm)',
      'catalogFieldSashValue': 'Vlera e krahut (+mm)',
      'catalogFieldProfileLength': 'Gjatësia e profilit (mm)',
      'catalogFieldPricePerM2': 'Çmimi €/m²',
      'catalogFieldMassPerM2': 'Masa kg/m²',
      'catalogFieldUg': 'Ug (W/m²K)',
      'catalogFieldPsi': 'Psi (W/mK)',
      'catalogFieldBoxHeight': 'Lartësia e kutisë (mm)',
      'catalogFieldPrice': 'Çmimi (€)',
      'catalogFieldMass': 'Masa (kg)',
      'calculate': 'Kalkulo',
      'pcs': 'copë',
      'savePdf': 'Ruaj PDF',
      'pdfDocument': 'Dokument',
      'pdfClient': 'Klienti',
      'pdfPage': 'Faqja',
      'pdfOffer': 'Oferta',
      'pdfDate': 'Data:',
      'pdfPhoto': 'Foto',
      'pdfDetails': 'Detajet',
      'pdfPrice': 'Çmimi',
      'pdfAdapter': 'Adapter',
      'pdfDimensions': 'Dimenzionet:',
      'pdfPieces': 'Pcs:',
      'pdfProfileType': 'Profili (Lloji):',
      'pdfGlass': 'Xhami:',
      'pdfBlind': 'Roleta:',
      'pdfMechanism': 'Mekanizmi:',
      'pdfAccessory': 'Aksesori:',
      'pdfExtra1': 'Ekstra 1',
      'pdfExtra2': 'Ekstra 2',
      'pdfNotesItem': 'Shënime:',
      'pdfSections': 'Sektorët:',
      'pdfOpening': 'Hapje:',
      'pdfWidths': 'Gjerësitë:',
      'pdfWidth': 'Gjerësia:',
      'pdfHeights': 'Lartësitë:',
      'pdfHeight': 'Lartësia:',
      'pdfVDiv': 'V div:',
      'pdfHDiv': 'H div:',
      'pdfTotalMass': 'Masa totale:',
      'pdfTotalArea': 'Sipërfaqja totale:',
      'pdfUf': 'Uf:',
      'pdfUg': 'Ug:',
      'pdfUw': 'Uw:',
      'pdfTotalItems': 'Numri total i artikujve (pcs)',
      'pdfItemsPrice': 'Çmimi i artikujve (€)',
      'pdfExtra': 'Ekstra',
      'pdfDiscountAmount': 'Shuma e zbritjes',
      'pdfDiscountPercent': 'Zbritje %',
      'pdfTotalPrice': 'Çmimi total (€)',
      'pdfNotes': 'Vërejtje/Notes:',
      'addCustomer': 'Shto Klientin',
      'editCustomer': 'Ndrysho Klientin',
      'nameSurname': 'Emri & Mbiemri',
      'address': 'Adresa',
      'phone': 'Nr. Tel.',
      'email': 'Email',
      'cancel': 'Anulo',
      'add': 'Shto',
      'delete': 'Fshij',
      'save': 'Ruaj',
      'addCustomerFirst': 'Ju lutem së pari shtoni një klient të ri!',
      'createOffer': 'Krijo Ofertë',
      'searchCustomer': 'Kërko klientin',
      'noResults': 'Nuk ka rezultate',
      'profitPercent': 'Fitimi %',
      'offerSearchHint':
          'Kërko sipas emrit të klientit ose numrit të ofertës',
      'deleteOffer': 'Fshij Ofertën',
      'deleteOfferConfirm':
          'A jeni i sigurt që dëshironi ta fshini këtë ofertë?',
      'chooseCustomer': 'Zgjidh Klientin',
      'profit': 'Fitimi',
      'defaultCharacteristics': 'Karakteristikat e paracaktuara',
      'defaultProfile': 'Profili i paracaktuar',
      'defaultGlass': 'Xhami i paracaktuar',
      'applyDefaultsTitle': 'Aplikoni ndryshimet',
      'applyDefaultsMessage':
          'Zgjidhni cilat dritare/dyer duhet të përdorin profilin/xhamin e ri të paracaktuar. Hiqni shenjën nga ato që dëshironi t\'i përjashtoni.',
      'selectAll': 'Zgjidh të gjitha',
      'selectNone': 'Hiq përzgjedhjet',
      'applyToSelected': 'Apliko tek të zgjedhurat',
      'defaultsUpdated': 'Karakteristikat e paracaktuara u përditësuan.',
      'versionsSectionTitle': 'Versionet e ruajtura',
      'saveVersionAction': 'Ruaj versionin',
      'saveVersionTitle': 'Ruaj ofertën aktuale si version',
      'saveVersionNameLabel': 'Emri i versionit',
      'versionSaved': 'Versioni u ruajt.',
      'versionsEmpty': 'Ende nuk ka versione.',
      'useVersion': 'Ngarko versionin',
      'applyVersionConfirmation':
          'Të zëvendësohet oferta aktuale me këtë version? Ky veprim nuk mund të zhbëhet.',
      'versionApplied': 'Versioni u aplikua.',
      'deleteVersionConfirmation': 'Të fshihet ky version?',
      'versionDeleted': 'Versioni u fshi.',
      'versionDefaultName': 'Versioni {number}',
      'versionCreatedOn': 'Krijuar më {date}',
      'setProfitPercent': 'Vendos përqindjen e fitimit',
      'editDeleteWindowDoor': 'Ndrysho/Fshij Dritare/Derë',
      'confirmDeleteQuestion': 'Dëshironi ta fshini këtë?',
      'edit': 'Ndrysho',
      'description': 'Përshkrimi',
      'amount': 'Shuma',
      'addExtra': 'Shto ekstra',
      'totalWithoutProfit': 'Totali pa fitim (0%)',
      'withProfit': 'Me fitim',
      'totalProfit': 'Fitimi total',
      'addWindowDoor': 'Shto Dritare/Derë',
      'bulkAddAction': 'Shto disa dritare/dyer',
      'bulkAddActionSubtitle':
          'Shkruaj dimensionet, sektorët dhe copat për t\'i krijuar menjëherë',
      'bulkAddDialogTitle': 'Shto disa dritare/dyer',
      'bulkAddDialogDescription':
<<<<<<< HEAD
          'Çdo rresht duhet të ketë gjerësinë, lartësinë, seksionet vertikale, seksionet horizontale, copat dhe opsionalisht sasinë. Shembull: {example}. Përdorni udhëzuesin më poshtë nëse ju duhet ndihmë.',
=======
          'Shkruani gjerësinë, lartësinë, sektorët vertikal dhe horizontal dhe sasinë opsionale në çdo rresht (shembull: {example}).',
>>>>>>> 64e00bc6
      'bulkAddDialogNamePrefix': 'Prefiksi i emrit',
      'bulkAddDialogItemsLabel': 'Artikujt (nga një për rresht)',
      'bulkAddDialogInvalidLine': 'Rreshti nuk u lexua: {line}',
      'bulkAddDialogNoItems':
          'Së pari shtoni të paktën një artikull të vlefshëm.',
      'bulkAddSnackSuccess': 'U shtuan {count} artikuj.',
      'bulkAddDialogDefaultPrefix': 'Element',
      'bulkAddDialogFieldOrderTitle': 'Çfarë të shkruani në çdo rresht',
      'bulkAddDialogWidthHelp': '1. Gjerësia në milimetra.',
      'bulkAddDialogHeightHelp': '2. Lartësia në milimetra.',
      'bulkAddDialogVerticalHelp':
          '3. Sa seksione vertikale ka artikulli.',
      'bulkAddDialogHorizontalHelp':
          '4. Sa seksione horizontale ka artikulli.',
      'bulkAddDialogPiecesHelp': '5. Numri i copave në këtë artikull.',
      'bulkAddDialogQuantityHelp':
          '6. Sasia e artikujve identikë (opsionale, parazgjedhja 1).',
      'bulkAddPreviewTitle': 'Parapamje ({count})',
      'bulkAddDialogExampleLabel': 'Shembull rreshti',
      'editWindowDoor': 'Ndrysho Dritaren/Derën',
      'designWindowDoor': 'Dizajno dritare/derë',
      'designImageAttached': 'Imazhi i dizajnit u bashkangjit',
      'clickAddPhoto': 'Kliko për të \nvendosë foton',
      'name': 'Emri',
      'widthMm': 'Gjerësia (mm)',
      'heightMm': 'Lartësia (mm)',
      'quantity': 'Sasia',
      'basePriceOptional': 'Çmimi 0% (Opsional)',
      'priceOptional': 'Çmimi me fitim (Opsional)',
      'verticalSections': 'Sektorë Vertikal',
      'horizontalSections': 'Sektorë Horizontal',
      'extra1Name': 'Emri i shtesës 1',
      'extra1Price': 'Çmimi i shtesës 1',
      'extra2Name': 'Emri i shtesës 2',
      'extra2Price': 'Çmimi i shtesës 2',
      'notes': 'Shënime',
      'mechanismOptional': 'Mekanizmi (Opsional)',
      'none': 'Asnjë',
      'blindOptional': 'Roleta (Opsional)',
      'accessoryOptional': 'Aksesor (Opsional)',
      'fillAllRequired':
          'Ju lutem plotësoni të gjitha të dhënat e kërkuara!',
      'saveChanges': 'Ruaj ndryshimet?',
      'saveChangesQuestion':
          'Dëshironi t\'i ruani ndryshimet para se të dilni?',
      'no': 'Jo',
      'yes': 'Po',
      'sectionWidthExceeds':
          'Gjerësia e sektorit e kalon gjerësinë totale!',
      'sectionHeightExceeds':
          'Lartësia e sektorit e kalon lartësinë totale!',
      'fixed': 'Fikse',
      'openWithSash': 'Me hapje (Me krah)',
      'sectorWidths': 'Gjerësitë e sektorëve (mm)',
      'sectorWidth': 'Gjerësia e sektorit (mm)',
      'sectorHeights': 'Lartësitë e sektorëve (mm)',
      'sectorHeight': 'Lartësia e sektorit (mm)',
      'width': 'Gjerësia',
      'height': 'Lartësia',
      'auto': 'auto',
      'verticalDivision': 'Ndarja Vertikale',
      'horizontalDivision': 'Ndarja Horizontale',
    },
    'en': {
      'homeCatalogs': 'Catalogs',
      'homeCustomers': 'Customers',
      'homeOffers': 'Offers',
      'homeProduction': 'Production',
      'productionTitle': 'Production',
      'productionCutting': 'Cutting',
      'productionGlass': 'Glass',
      'productionRollerShutter': 'Roller Shutter',
      'productionIron': 'Iron',
      'productionRegisteredProfiles': 'Registered Profiles',
      'productionSawSettings': 'Saw settings',
      'productionProfileSawWidth': 'Profile saw width (mm)',
      'productionHekriSawWidth': 'Iron saw width (mm)',
      'productionCutSummary':
          'Needed {needed} m, Pipes: {pipes}, Waste {waste} m',
      'productionBarDetail':
          'Bar {index}: {combination} = {total}/{pipeLength}',
      'productionOffsetFrom': 'Offset from {type} (mm)',
      'productionOffsetsSummary':
          'L: {l}mm, Z: {z}mm, T: {t}mm',
      'cuttingPieceFrame': 'Frame (L)',
      'cuttingPieceSash': 'Sash (Z)',
      'cuttingPieceT': 'T',
      'cuttingPieceAdapter': 'Adapter',
      'cuttingPieceBead': 'Bead',
      'welcomeEnter': 'Enter',
      'catalogsTitle': 'Price List',
      'catalogProfile': 'Profile',
      'catalogGlass': 'Glass',
      'catalogBlind': 'Roller Shutter',
      'catalogMechanism': 'Mechanisms',
      'catalogAccessory': 'Accessories',
      'catalogAddTitle': 'Add {type}',
      'catalogEditTitle': 'Edit {name}',
      'catalogSectionGeneral': 'General',
      'catalogSectionUw': 'Uw',
      'catalogSectionProduction': 'Production',
      'catalogFieldPriceFrame': 'Frame (L) €/m',
      'catalogFieldPriceSash': 'Sash (Z) €/m',
      'catalogFieldPriceT': 'T Profile €/m',
      'catalogFieldPriceAdapter': 'Adapter €/m',
      'catalogFieldPriceBead': 'Bead €/m',
      'catalogFieldOuterThicknessL': 'Outer thickness L (mm)',
      'catalogFieldOuterThicknessZ': 'Outer thickness Z (mm)',
      'catalogFieldOuterThicknessT': 'Outer thickness T (mm)',
      'catalogFieldOuterThicknessAdapter':
          'Outer thickness Adapter (mm)',
      'catalogFieldUf': 'Uf (W/m²K)',
      'catalogFieldMassL': 'Mass L kg/m',
      'catalogFieldMassZ': 'Mass Z kg/m',
      'catalogFieldMassT': 'Mass T kg/m',
      'catalogFieldMassAdapter': 'Mass Adapter kg/m',
      'catalogFieldMassBead': 'Mass Bead kg/m',
      'catalogFieldInnerThicknessL': 'Inner thickness L (mm)',
      'catalogFieldInnerThicknessZ': 'Inner thickness Z (mm)',
      'catalogFieldInnerThicknessT': 'Inner thickness T (mm)',
      'catalogFieldFixedGlassLoss': 'Fixed glass loss (mm)',
      'catalogFieldSashGlassLoss': 'Sash glass loss (mm)',
      'catalogFieldSashValue': 'Sash value (+mm)',
      'catalogFieldProfileLength': 'Profile length (mm)',
      'catalogFieldPricePerM2': 'Price €/m²',
      'catalogFieldMassPerM2': 'Mass kg/m²',
      'catalogFieldUg': 'Ug (W/m²K)',
      'catalogFieldPsi': 'Psi (W/mK)',
      'catalogFieldBoxHeight': 'Box height (mm)',
      'catalogFieldPrice': 'Price (€)',
      'catalogFieldMass': 'Mass (kg)',
      'calculate': 'Calculate',
      'pcs': 'pcs',
      'savePdf': 'Save PDF',
      'pdfDocument': 'Document',
      'pdfClient': 'Client',
      'pdfPage': 'Page',
      'pdfOffer': 'Offer',
      'pdfDate': 'Date:',
      'pdfPhoto': 'Photo',
      'pdfDetails': 'Details',
      'pdfPrice': 'Price',
      'pdfAdapter': 'Adapter',
      'pdfDimensions': 'Dimensions:',
      'pdfPieces': 'Pcs:',
      'pdfProfileType': 'Profile (Type):',
      'pdfGlass': 'Glass:',
      'pdfBlind': 'Blind:',
      'pdfMechanism': 'Mechanism:',
      'pdfAccessory': 'Accessory:',
      'pdfExtra1': 'Extra 1',
      'pdfExtra2': 'Extra 2',
      'pdfNotesItem': 'Notes:',
      'pdfSections': 'Sections:',
      'pdfOpening': 'Opening:',
      'pdfWidths': 'Widths:',
      'pdfWidth': 'Width:',
      'pdfHeights': 'Heights:',
      'pdfHeight': 'Height:',
      'pdfVDiv': 'V div:',
      'pdfHDiv': 'H div:',
      'pdfTotalMass': 'Total mass:',
      'pdfTotalArea': 'Total area:',
      'pdfUf': 'Uf:',
      'pdfUg': 'Ug:',
      'pdfUw': 'Uw:',
      'pdfTotalItems': 'Total items (pcs)',
      'pdfItemsPrice': 'Items price (€)',
      'pdfExtra': 'Extra',
      'pdfDiscountAmount': 'Discount amount',
      'pdfDiscountPercent': 'Discount %',
      'pdfTotalPrice': 'Total price (€)',
      'pdfNotes': 'Notes:',
      'addCustomer': 'Add Customer',
      'editCustomer': 'Edit Customer',
      'nameSurname': 'Name & Surname',
      'address': 'Address',
      'phone': 'Phone',
      'email': 'Email',
      'cancel': 'Cancel',
      'add': 'Add',
      'delete': 'Delete',
      'save': 'Save',
      'addCustomerFirst': 'Please add a new customer first!',
      'createOffer': 'Create Offer',
      'searchCustomer': 'Search customer',
      'noResults': 'No results',
      'profitPercent': 'Profit %',
      'offerSearchHint': 'Search by customer name or offer number',
      'deleteOffer': 'Delete Offer',
      'deleteOfferConfirm': 'Are you sure you want to delete this offer?',
      'chooseCustomer': 'Choose Customer',
      'profit': 'Profit',
      'defaultCharacteristics': 'Default characteristics',
      'defaultProfile': 'Default profile',
      'defaultGlass': 'Default glass',
      'applyDefaultsTitle': 'Apply changes',
      'applyDefaultsMessage':
          'Choose which windows/doors should use the updated default profile and glass. Uncheck the items you want to exclude.',
      'selectAll': 'Select all',
      'selectNone': 'Select none',
      'applyToSelected': 'Apply to selected',
      'defaultsUpdated': 'Default characteristics updated.',
      'versionsSectionTitle': 'Saved versions',
      'saveVersionAction': 'Save version',
      'saveVersionTitle': 'Save current offer as version',
      'saveVersionNameLabel': 'Version name',
      'versionSaved': 'Version saved.',
      'versionsEmpty': 'No versions yet.',
      'useVersion': 'Load version',
      'applyVersionConfirmation':
          'Replace the current offer with this version? This action cannot be undone.',
      'versionApplied': 'Version applied.',
      'deleteVersionConfirmation': 'Delete this version?',
      'versionDeleted': 'Version deleted.',
      'versionDefaultName': 'Version {number}',
      'versionCreatedOn': 'Created {date}',
      'setProfitPercent': 'Set Profit Percentage',
      'editDeleteWindowDoor': 'Edit/Delete Window/Door',
      'confirmDeleteQuestion': 'Do you want to delete this?',
      'edit': 'Edit',
      'description': 'Description',
      'amount': 'Amount',
      'addExtra': 'Add extra',
      'totalWithoutProfit': 'Total without profit (0%)',
      'withProfit': 'With Profit',
      'totalProfit': 'Total Profit',
      'addWindowDoor': 'Add Window/Door',
      'bulkAddAction': 'Add multiple windows/doors',
      'bulkAddActionSubtitle':
          'Enter sizes, sections, and pieces to generate items instantly',
      'bulkAddDialogTitle': 'Add multiple windows/doors',
      'bulkAddDialogDescription':
<<<<<<< HEAD
          'Each line should contain width, height, vertical sections, horizontal sections, pieces, and optionally quantity. Example: {example}. Use the guide below if you need help.',
=======
          'Enter width, height, vertical sections, horizontal sections, and optional quantity per line (example: {example}).',
>>>>>>> 64e00bc6
      'bulkAddDialogNamePrefix': 'Name prefix',
      'bulkAddDialogItemsLabel': 'Items (one per line)',
      'bulkAddDialogInvalidLine': 'Could not read: {line}',
      'bulkAddDialogNoItems':
          'Please enter at least one valid item first.',
      'bulkAddSnackSuccess': '{count} items added.',
      'bulkAddDialogDefaultPrefix': 'Item',
      'bulkAddDialogFieldOrderTitle': 'What each line should contain',
      'bulkAddDialogWidthHelp': '1. Width in millimeters.',
      'bulkAddDialogHeightHelp': '2. Height in millimeters.',
      'bulkAddDialogVerticalHelp': '3. Number of vertical sections.',
      'bulkAddDialogHorizontalHelp': '4. Number of horizontal sections.',
      'bulkAddDialogPiecesHelp': '5. Pieces inside the item.',
      'bulkAddDialogQuantityHelp':
          '6. Quantity of identical items (optional, defaults to 1).',
      'bulkAddPreviewTitle': 'Preview ({count})',
      'bulkAddDialogExampleLabel': 'Example line',
      'editWindowDoor': 'Edit Window/Door',
      'designWindowDoor': 'Design window/door',
      'designImageAttached': 'Design image attached',
      'clickAddPhoto': 'Click to \nadd photo',
      'name': 'Name',
      'widthMm': 'Width (mm)',
      'heightMm': 'Height (mm)',
      'quantity': 'Quantity',
      'basePriceOptional': 'Price 0% (Optional)',
      'priceOptional': 'Price with profit (Optional)',
      'verticalSections': 'Vertical Sections',
      'horizontalSections': 'Horizontal Sections',
      'extra1Name': 'Extra 1 name',
      'extra1Price': 'Extra 1 price',
      'extra2Name': 'Extra 2 name',
      'extra2Price': 'Extra 2 price',
      'notes': 'Notes',
      'mechanismOptional': 'Mechanism (Optional)',
      'none': 'None',
      'blindOptional': 'Roller Shutter (Optional)',
      'accessoryOptional': 'Accessory (Optional)',
      'fillAllRequired': 'Please fill all required fields!',
      'saveChanges': 'Save changes?',
      'saveChangesQuestion': 'Do you want to save changes before exiting?',
      'no': 'No',
      'yes': 'Yes',
      'sectionWidthExceeds': 'Section width exceeds total width!',
      'sectionHeightExceeds': 'Section height exceeds total height!',
      'fixed': 'Fixed',
      'openWithSash': 'Openable (With sash)',
      'sectorWidths': 'Sector widths (mm)',
      'sectorWidth': 'Sector width (mm)',
      'sectorHeights': 'Sector heights (mm)',
      'sectorHeight': 'Sector height (mm)',
      'width': 'Width',
      'height': 'Height',
      'auto': 'auto',
      'verticalDivision': 'Vertical division',
      'horizontalDivision': 'Horizontal division',
    },
    'de': {
      'homeCatalogs': 'Preisliste',
      'homeCustomers': 'Kunden',
      'homeOffers': 'Angebote',
      'homeProduction': 'Produktion',
      'productionTitle': 'Produktion',
      'productionCutting': 'Zuschnitt',
      'productionGlass': 'Glas',
      'productionRollerShutter': 'Rollladen',
      'productionIron': 'Eisen',
      'productionRegisteredProfiles': 'Registrierte Profile',
      'productionSawSettings': 'Sägeeinstellungen',
      'productionProfileSawWidth': 'Sägebreite Profil (mm)',
      'productionHekriSawWidth': 'Sägebreite Eisen (mm)',
      'productionCutSummary':
          'Benötigt {needed} m, Rohre: {pipes}, Verschnitt {waste} m',
      'productionBarDetail':
          'Stab {index}: {combination} = {total}/{pipeLength}',
      'productionOffsetFrom': 'Versatz von {type} (mm)',
      'productionOffsetsSummary':
          'L: {l}mm, Z: {z}mm, T: {t}mm',
      'cuttingPieceFrame': 'Rahmen (L)',
      'cuttingPieceSash': 'Flügel (Z)',
      'cuttingPieceT': 'T',
      'cuttingPieceAdapter': 'Adapter',
      'cuttingPieceBead': 'Glasleiste',
      'welcomeEnter': 'Eintreten',
      'catalogsTitle': 'Preisliste',
      'catalogProfile': 'Profil',
      'catalogGlass': 'Glas',
      'catalogBlind': 'Rollladen',
      'catalogMechanism': 'Mechanismen',
      'catalogAccessory': 'Zubehör',
      'catalogAddTitle': '{type} hinzufügen',
      'catalogEditTitle': '{name} bearbeiten',
      'catalogSectionGeneral': 'Allgemein',
      'catalogSectionUw': 'Uw',
      'catalogSectionProduction': 'Produktion',
      'catalogFieldPriceFrame': 'Rahmen (L) €/m',
      'catalogFieldPriceSash': 'Flügel (Z) €/m',
      'catalogFieldPriceT': 'T-Profil €/m',
      'catalogFieldPriceAdapter': 'Adapter €/m',
      'catalogFieldPriceBead': 'Glasleiste €/m',
      'catalogFieldOuterThicknessL': 'Außenstärke L (mm)',
      'catalogFieldOuterThicknessZ': 'Außenstärke Z (mm)',
      'catalogFieldOuterThicknessT': 'Außenstärke T (mm)',
      'catalogFieldOuterThicknessAdapter':
          'Außenstärke Adapter (mm)',
      'catalogFieldUf': 'Uf (W/m²K)',
      'catalogFieldMassL': 'Masse L kg/m',
      'catalogFieldMassZ': 'Masse Z kg/m',
      'catalogFieldMassT': 'Masse T kg/m',
      'catalogFieldMassAdapter': 'Masse Adapter kg/m',
      'catalogFieldMassBead': 'Masse Glasleiste kg/m',
      'catalogFieldInnerThicknessL': 'Innenstärke L (mm)',
      'catalogFieldInnerThicknessZ': 'Innenstärke Z (mm)',
      'catalogFieldInnerThicknessT': 'Innenstärke T (mm)',
      'catalogFieldFixedGlassLoss': 'Verlust Fixglas (mm)',
      'catalogFieldSashGlassLoss': 'Verlust Flügelglas (mm)',
      'catalogFieldSashValue': 'Flügelzugabe (+mm)',
      'catalogFieldProfileLength': 'Profillänge (mm)',
      'catalogFieldPricePerM2': 'Preis €/m²',
      'catalogFieldMassPerM2': 'Masse kg/m²',
      'catalogFieldUg': 'Ug (W/m²K)',
      'catalogFieldPsi': 'Psi (W/mK)',
      'catalogFieldBoxHeight': 'Kastenhöhe (mm)',
      'catalogFieldPrice': 'Preis (€)',
      'catalogFieldMass': 'Masse (kg)',
      'calculate': 'Berechne',
      'pcs': 'Stk.',
      'savePdf': 'PDF speichern',
      'pdfDocument': 'Dokument',
      'pdfClient': 'Kunde',
      'pdfPage': 'Seite',
      'pdfOffer': 'Angebot',
      'pdfDate': 'Datum:',
      'pdfPhoto': 'Foto',
      'pdfDetails': 'Details',
      'pdfPrice': 'Preis',
      'pdfAdapter': 'Adapter',
      'pdfDimensions': 'Abmessungen:',
      'pdfPieces': 'Stk:',
      'pdfProfileType': 'Profil (Typ):',
      'pdfGlass': 'Glas:',
      'pdfBlind': 'Rollladen:',
      'pdfMechanism': 'Mechanismus:',
      'pdfAccessory': 'Zubehör:',
      'pdfExtra1': 'Extra 1',
      'pdfExtra2': 'Extra 2',
      'pdfNotesItem': 'Notizen:',
      'pdfSections': 'Sektionen:',
      'pdfOpening': 'Öffnung:',
      'pdfWidths': 'Breiten:',
      'pdfWidth': 'Breite:',
      'pdfHeights': 'Höhen:',
      'pdfHeight': 'Höhe:',
      'pdfVDiv': 'V Div:',
      'pdfHDiv': 'H Div:',
      'pdfTotalMass': 'Gesamtmasse:',
      'pdfTotalArea': 'Gesamtfläche:',
      'pdfUf': 'Uf:',
      'pdfUg': 'Ug:',
      'pdfUw': 'Uw:',
      'pdfTotalItems': 'Gesamtanzahl der Artikel (Stk)',
      'pdfItemsPrice': 'Artikelpreis (€)',
      'pdfExtra': 'Extra',
      'pdfDiscountAmount': 'Rabattbetrag',
      'pdfDiscountPercent': 'Rabatt %',
      'pdfTotalPrice': 'Gesamtpreis (€)',
      'pdfNotes': 'Notizen:',
      'addCustomer': 'Kunden hinzufügen',
      'editCustomer': 'Kunden bearbeiten',
      'nameSurname': 'Name & Nachname',
      'address': 'Adresse',
      'phone': 'Telefon',
      'email': 'E-Mail',
      'cancel': 'Abbrechen',
      'add': 'Hinzufügen',
      'delete': 'Löschen',
      'save': 'Speichern',
      'addCustomerFirst': 'Bitte fügen Sie zuerst einen neuen Kunden hinzu!',
      'createOffer': 'Angebot erstellen',
      'searchCustomer': 'Kunden suchen',
      'noResults': 'Keine Ergebnisse',
      'profitPercent': 'Gewinn %',
      'offerSearchHint': 'Suche nach Kundenname oder Angebotsnummer',
      'deleteOffer': 'Angebot löschen',
      'deleteOfferConfirm':
          'Sind Sie sicher, dass Sie dieses Angebot löschen möchten?',
      'chooseCustomer': 'Kunden wählen',
      'profit': 'Gewinn',
      'defaultCharacteristics': 'Standardmerkmale',
      'defaultProfile': 'Standardprofil',
      'defaultGlass': 'Standardglas',
      'applyDefaultsTitle': 'Änderungen anwenden',
      'applyDefaultsMessage':
          'Wählen Sie, welche Fenster/Türen das aktualisierte Standardprofil und Glas verwenden sollen. Entfernen Sie die Auswahl bei den Elementen, die ausgeschlossen werden sollen.',
      'selectAll': 'Alle auswählen',
      'selectNone': 'Keine auswählen',
      'applyToSelected': 'Auf Auswahl anwenden',
      'defaultsUpdated': 'Standardmerkmale aktualisiert.',
      'versionsSectionTitle': 'Gespeicherte Versionen',
      'saveVersionAction': 'Version speichern',
      'saveVersionTitle': 'Aktuelles Angebot als Version speichern',
      'saveVersionNameLabel': 'Versionsname',
      'versionSaved': 'Version gespeichert.',
      'versionsEmpty': 'Noch keine Versionen.',
      'useVersion': 'Version laden',
      'applyVersionConfirmation':
          'Aktuelles Angebot durch diese Version ersetzen? Dies kann nicht rückgängig gemacht werden.',
      'versionApplied': 'Version übernommen.',
      'deleteVersionConfirmation': 'Diese Version löschen?',
      'versionDeleted': 'Version gelöscht.',
      'versionDefaultName': 'Version {number}',
      'versionCreatedOn': 'Erstellt am {date}',
      'setProfitPercent': 'Gewinnprozentsatz festlegen',
      'editDeleteWindowDoor': 'Fenster/Tür bearbeiten/löschen',
      'confirmDeleteQuestion': 'Möchten Sie dies löschen?',
      'edit': 'Bearbeiten',
      'description': 'Beschreibung',
      'amount': 'Betrag',
      'addExtra': 'Extra hinzufügen',
      'totalWithoutProfit': 'Summe ohne Gewinn (0%)',
      'withProfit': 'Mit Gewinn',
      'totalProfit': 'Gesamtgewinn',
      'addWindowDoor': 'Fenster/Tür hinzufügen',
<<<<<<< HEAD
      'bulkAddAction': 'Mehrere Fenster/Türen hinzufügen',
      'bulkAddActionSubtitle':
          'Maße, Sektionen und Stücke eingeben, um Elemente sofort zu erzeugen',
      'bulkAddDialogTitle': 'Mehrere Fenster/Türen hinzufügen',
      'bulkAddDialogDescription':
          'Jede Zeile muss Breite, Höhe, vertikale Sektionen, horizontale Sektionen, Stückzahl und optional die Menge enthalten (Beispiel: {example}). Nutzen Sie bei Bedarf die Anleitung unten.',
      'bulkAddDialogNamePrefix': 'Namenspräfix',
      'bulkAddDialogItemsLabel': 'Elemente (je Zeile eines)',
      'bulkAddDialogInvalidLine': 'Konnte nicht lesen: {line}',
      'bulkAddDialogNoItems':
          'Bitte zuerst mindestens ein gültiges Element eingeben.',
      'bulkAddSnackSuccess': '{count} Elemente hinzugefügt.',
      'bulkAddDialogDefaultPrefix': 'Element',
      'bulkAddDialogFieldOrderTitle':
          'Was jede Zeile enthalten sollte',
      'bulkAddDialogWidthHelp': '1. Breite in Millimetern.',
      'bulkAddDialogHeightHelp': '2. Höhe in Millimetern.',
      'bulkAddDialogVerticalHelp':
          '3. Anzahl der vertikalen Sektionen.',
      'bulkAddDialogHorizontalHelp':
          '4. Anzahl der horizontalen Sektionen.',
      'bulkAddDialogPiecesHelp':
          '5. Anzahl der Teile in diesem Element.',
      'bulkAddDialogQuantityHelp':
          '6. Anzahl identischer Elemente (optional, Standard 1).',
      'bulkAddPreviewTitle': 'Vorschau ({count})',
      'bulkAddDialogExampleLabel': 'Beispielzeile',
=======
>>>>>>> 64e00bc6
      'editWindowDoor': 'Fenster/Tür bearbeiten',
      'designWindowDoor': 'Fenster/Tür entwerfen',
      'designImageAttached': 'Designbild angehängt',
      'clickAddPhoto': 'Klicken zum \nFoto hinzufügen',
      'name': 'Name',
      'widthMm': 'Breite (mm)',
      'heightMm': 'Höhe (mm)',
      'quantity': 'Menge',
      'basePriceOptional': 'Preis 0% (Optional)',
      'priceOptional': 'Preis mit Gewinn (Optional)',
      'verticalSections': 'Vertikale Sektoren',
      'horizontalSections': 'Horizontale Sektoren',
      'extra1Name': 'Name Zusatz 1',
      'extra1Price': 'Preis Zusatz 1',
      'extra2Name': 'Name Zusatz 2',
      'extra2Price': 'Preis Zusatz 2',
      'notes': 'Notizen',
      'mechanismOptional': 'Mechanismus (Optional)',
      'none': 'Keiner',
      'blindOptional': 'Rollladen (Optional)',
      'accessoryOptional': 'Zubehör (Optional)',
      'fillAllRequired':
          'Bitte füllen Sie alle erforderlichen Felder aus!',
      'saveChanges': 'Änderungen speichern?',
      'saveChangesQuestion':
          'Möchten Sie die Änderungen vor dem Verlassen speichern?',
      'no': 'Nein',
      'yes': 'Ja',
      'sectionWidthExceeds':
          'Sektorbreite überschreitet Gesamtbreite!',
      'sectionHeightExceeds':
          'Sektorhöhe überschreitet Gesamthöhe!',
      'fixed': 'Fest',
      'openWithSash': 'Öffnend (mit Flügel)',
      'sectorWidths': 'Sektorbreiten (mm)',
      'sectorWidth': 'Sektorbreite (mm)',
      'sectorHeights': 'Sektorhöhen (mm)',
      'sectorHeight': 'Sektorhöhe (mm)',
      'width': 'Breite',
      'height': 'Höhe',
      'auto': 'auto',
      'verticalDivision': 'Vertikale Teilung',
      'horizontalDivision': 'Horizontale Teilung',
    },
    'fr': {
      'homeCatalogs': 'Liste de prix',
      'homeCustomers': 'Clients',
      'homeOffers': 'Offres',
      'homeProduction': 'Production',
      'productionTitle': 'Production',
      'productionCutting': 'Découpe',
      'productionGlass': 'Verre',
      'productionRollerShutter': 'Volet roulant',
      'productionIron': 'Fer',
      'productionRegisteredProfiles': 'Profils enregistrés',
      'productionSawSettings': 'Réglages de scie',
      'productionProfileSawWidth':
          'Largeur de scie pour profilés (mm)',
      'productionHekriSawWidth': 'Largeur de scie pour fer (mm)',
      'productionCutSummary':
          'Nécessaire {needed} m, Tubes : {pipes}, Perte {waste} m',
      'productionBarDetail':
          'Barre {index} : {combination} = {total}/{pipeLength}',
      'productionOffsetFrom': 'Décalage depuis {type} (mm)',
      'productionOffsetsSummary':
          'L : {l}mm, Z : {z}mm, T : {t}mm',
      'cuttingPieceFrame': 'Cadre (L)',
      'cuttingPieceSash': 'Ouvrant (Z)',
      'cuttingPieceT': 'T',
      'cuttingPieceAdapter': 'Adaptateur',
      'cuttingPieceBead': 'Parclose',
      'welcomeEnter': 'Entrer',
      'catalogsTitle': 'Liste de prix',
      'catalogProfile': 'Profil',
      'catalogGlass': 'Verre',
      'catalogBlind': 'Volet roulant',
      'catalogMechanism': 'Mécanismes',
      'catalogAccessory': 'Accessoires',
      'catalogAddTitle': 'Ajouter {type}',
      'catalogEditTitle': 'Modifier {name}',
      'catalogSectionGeneral': 'Général',
      'catalogSectionUw': 'Uw',
      'catalogSectionProduction': 'Production',
      'catalogFieldPriceFrame': 'Cadre (L) €/m',
      'catalogFieldPriceSash': 'Ouvrant (Z) €/m',
      'catalogFieldPriceT': 'Profilé T €/m',
      'catalogFieldPriceAdapter': 'Adaptateur €/m',
      'catalogFieldPriceBead': 'Parclose €/m',
      'catalogFieldOuterThicknessL': 'Épaisseur extérieure L (mm)',
      'catalogFieldOuterThicknessZ': 'Épaisseur extérieure Z (mm)',
      'catalogFieldOuterThicknessT': 'Épaisseur extérieure T (mm)',
      'catalogFieldOuterThicknessAdapter':
          'Épaisseur extérieure Adaptateur (mm)',
      'catalogFieldUf': 'Uf (W/m²K)',
      'catalogFieldMassL': 'Masse L kg/m',
      'catalogFieldMassZ': 'Masse Z kg/m',
      'catalogFieldMassT': 'Masse T kg/m',
      'catalogFieldMassAdapter': 'Masse Adaptateur kg/m',
      'catalogFieldMassBead': 'Masse Parclose kg/m',
      'catalogFieldInnerThicknessL': 'Épaisseur intérieure L (mm)',
      'catalogFieldInnerThicknessZ': 'Épaisseur intérieure Z (mm)',
      'catalogFieldInnerThicknessT': 'Épaisseur intérieure T (mm)',
      'catalogFieldFixedGlassLoss': 'Perte vitrage fixe (mm)',
      'catalogFieldSashGlassLoss': 'Perte vitrage ouvrant (mm)',
      'catalogFieldSashValue': 'Valeur ouvrant (+mm)',
      'catalogFieldProfileLength': 'Longueur profil (mm)',
      'catalogFieldPricePerM2': 'Prix €/m²',
      'catalogFieldMassPerM2': 'Masse kg/m²',
      'catalogFieldUg': 'Ug (W/m²K)',
      'catalogFieldPsi': 'Psi (W/mK)',
      'catalogFieldBoxHeight': 'Hauteur caisson (mm)',
      'catalogFieldPrice': 'Prix (€)',
      'catalogFieldMass': 'Masse (kg)',
      'calculate': 'Calculer',
      'pcs': 'pcs',
      'savePdf': 'Enregistrer le PDF',
      'pdfDocument': 'Document',
      'pdfClient': 'Client',
      'pdfPage': 'Page',
      'pdfOffer': 'Offre',
      'pdfDate': 'Date :',
      'pdfPhoto': 'Photo',
      'pdfDetails': 'Détails',
      'pdfPrice': 'Prix',
      'pdfAdapter': 'Adaptateur',
      'pdfDimensions': 'Dimensions :',
      'pdfPieces': 'Pcs :',
      'pdfProfileType': 'Profil (Type) :',
      'pdfGlass': 'Verre :',
      'pdfBlind': 'Volet :',
      'pdfMechanism': 'Mécanisme :',
      'pdfAccessory': 'Accessoire :',
      'pdfExtra1': 'Extra 1',
      'pdfExtra2': 'Extra 2',
      'pdfNotesItem': 'Notes :',
      'pdfSections': 'Sections :',
      'pdfOpening': 'Ouverture :',
      'pdfWidths': 'Largeurs :',
      'pdfWidth': 'Largeur :',
      'pdfHeights': 'Hauteurs :',
      'pdfHeight': 'Hauteur :',
      'pdfVDiv': 'V div :',
      'pdfHDiv': 'H div :',
      'pdfTotalMass': 'Masse totale :',
      'pdfTotalArea': 'Surface totale :',
      'pdfUf': 'Uf :',
      'pdfUg': 'Ug :',
      'pdfUw': 'Uw :',
      'pdfTotalItems': "Nombre total d'articles (pcs)",
      'pdfItemsPrice': 'Prix des articles (€)',
      'pdfExtra': 'Extra',
      'pdfDiscountAmount': 'Montant de la remise',
      'pdfDiscountPercent': 'Remise %',
      'pdfTotalPrice': 'Prix total (€)',
      'pdfNotes': 'Notes :',
      'addCustomer': 'Ajouter un client',
      'editCustomer': 'Modifier le client',
      'nameSurname': 'Nom & Prénom',
      'address': 'Adresse',
      'phone': 'Téléphone',
      'email': 'Email',
      'cancel': 'Annuler',
      'add': 'Ajouter',
      'delete': 'Supprimer',
      'save': 'Enregistrer',
      'addCustomerFirst': 'Veuillez d\'abord ajouter un nouveau client !',
      'createOffer': 'Créer une offre',
      'searchCustomer': 'Rechercher le client',
      'noResults': 'Aucun résultat',
      'profitPercent': 'Bénéfice %',
      'offerSearchHint': 'Rechercher par nom du client ou numéro d\'offre',
      'deleteOffer': 'Supprimer l\'offre',
      'deleteOfferConfirm': 'Êtes-vous sûr de vouloir supprimer cette offre ?',
      'chooseCustomer': 'Choisir le client',
      'profit': 'Bénéfice',
      'defaultCharacteristics': 'Caractéristiques par défaut',
      'defaultProfile': 'Profil par défaut',
      'defaultGlass': 'Vitrage par défaut',
      'applyDefaultsTitle': 'Appliquer les modifications',
      'applyDefaultsMessage':
          'Choisissez quelles fenêtres/portes doivent utiliser le profil et le vitrage par défaut mis à jour. Décochez les éléments à exclure.',
      'selectAll': 'Tout sélectionner',
      'selectNone': 'Ne rien sélectionner',
      'applyToSelected': 'Appliquer à la sélection',
      'defaultsUpdated': 'Caractéristiques par défaut mises à jour.',
      'versionsSectionTitle': 'Versions enregistrées',
      'saveVersionAction': 'Enregistrer la version',
      'saveVersionTitle': 'Enregistrer l\'offre actuelle comme version',
      'saveVersionNameLabel': 'Nom de la version',
      'versionSaved': 'Version enregistrée.',
      'versionsEmpty': 'Aucune version pour le moment.',
      'useVersion': 'Charger la version',
      'applyVersionConfirmation':
          'Remplacer l\'offre actuelle par cette version ? Cette action est irréversible.',
      'versionApplied': 'Version appliquée.',
      'deleteVersionConfirmation': 'Supprimer cette version ?',
      'versionDeleted': 'Version supprimée.',
      'versionDefaultName': 'Version {number}',
      'versionCreatedOn': 'Créé le {date}',
      'setProfitPercent': 'Définir le pourcentage de bénéfice',
      'editDeleteWindowDoor': 'Modifier/Supprimer Fenêtre/Porte',
      'confirmDeleteQuestion': 'Voulez-vous supprimer ceci ?',
      'edit': 'Modifier',
      'description': 'Description',
      'amount': 'Montant',
      'addExtra': 'Ajouter extra',
      'totalWithoutProfit': 'Total sans bénéfice (0 %)',
      'withProfit': 'Avec bénéfice',
      'totalProfit': 'Bénéfice total',
<<<<<<< HEAD
      'bulkAddAction': 'Ajouter plusieurs fenêtres/portes',
      'bulkAddActionSubtitle':
          'Saisissez dimensions, sections et pièces pour créer instantanément des éléments',
      'bulkAddDialogTitle': 'Ajouter plusieurs fenêtres/portes',
      'bulkAddDialogDescription':
          'Chaque ligne doit contenir la largeur, la hauteur, les sections verticales, les sections horizontales, les pièces et éventuellement la quantité (exemple : {example}). Utilisez le guide ci-dessous en cas de besoin.',
      'bulkAddDialogNamePrefix': 'Préfixe du nom',
      'bulkAddDialogItemsLabel': 'Éléments (un par ligne)',
      'bulkAddDialogInvalidLine': 'Lecture impossible : {line}',
      'bulkAddDialogNoItems':
          'Veuillez saisir au moins un élément valide.',
      'bulkAddSnackSuccess': '{count} éléments ajoutés.',
      'bulkAddDialogDefaultPrefix': 'Élément',
      'bulkAddDialogFieldOrderTitle': 'Contenu de chaque ligne',
      'bulkAddDialogWidthHelp': '1. Largeur en millimètres.',
      'bulkAddDialogHeightHelp': '2. Hauteur en millimètres.',
      'bulkAddDialogVerticalHelp':
          '3. Nombre de sections verticales.',
      'bulkAddDialogHorizontalHelp':
          '4. Nombre de sections horizontales.',
      'bulkAddDialogPiecesHelp':
          '5. Nombre de pièces dans l’élément.',
      'bulkAddDialogQuantityHelp':
          '6. Quantité d’éléments identiques (facultatif, valeur par défaut : 1).',
      'bulkAddPreviewTitle': 'Aperçu ({count})',
      'bulkAddDialogExampleLabel': 'Ligne d’exemple',
=======
>>>>>>> 64e00bc6
      'addWindowDoor': 'Ajouter Fenêtre/Porte',
      'editWindowDoor': 'Modifier Fenêtre/Porte',
      'designWindowDoor': 'Concevoir fenêtre/porte',
      'designImageAttached': 'Image de conception ajoutée',
      'clickAddPhoto': 'Cliquez pour \najouter une photo',
      'name': 'Nom',
      'widthMm': 'Largeur (mm)',
      'heightMm': 'Hauteur (mm)',
      'quantity': 'Quantité',
      'basePriceOptional': 'Prix 0 % (Optionnel)',
      'priceOptional': 'Prix avec profit (Optionnel)',
      'verticalSections': 'Sections verticales',
      'horizontalSections': 'Sections horizontales',
      'extra1Name': 'Nom supplément 1',
      'extra1Price': 'Prix supplément 1',
      'extra2Name': 'Nom supplément 2',
      'extra2Price': 'Prix supplément 2',
      'notes': 'Notes',
      'mechanismOptional': 'Mécanisme (Optionnel)',
      'none': 'Aucun',
      'blindOptional': 'Volet roulant (Optionnel)',
      'accessoryOptional': 'Accessoire (Optionnel)',
      'fillAllRequired':
          'Veuillez remplir tous les champs requis !',
      'saveChanges': 'Enregistrer les modifications ?',
      'saveChangesQuestion':
          'Voulez-vous enregistrer les modifications avant de quitter ?',
      'no': 'Non',
      'yes': 'Oui',
      'sectionWidthExceeds':
          'La largeur de la section dépasse la largeur totale !',
      'sectionHeightExceeds':
          'La hauteur de la section dépasse la hauteur totale !',
      'fixed': 'Fixe',
      'openWithSash': 'Ouvrant (Avec battant)',
      'sectorWidths': 'Largeurs des secteurs (mm)',
      'sectorWidth': 'Largeur du secteur (mm)',
      'sectorHeights': 'Hauteurs des secteurs (mm)',
      'sectorHeight': 'Hauteur du secteur (mm)',
      'width': 'Largeur',
      'height': 'Hauteur',
      'auto': 'auto',
      'verticalDivision': 'Division verticale',
      'horizontalDivision': 'Division horizontale',
    },
    'it': {
      'homeCatalogs': 'Listino prezzi',
      'homeCustomers': 'Clienti',
      'homeOffers': 'Offerte',
      'homeProduction': 'Produzione',
      'productionTitle': 'Produzione',
      'productionCutting': 'Taglio',
      'productionGlass': 'Vetro',
      'productionRollerShutter': 'Tapparella',
      'productionIron': 'Ferro',
      'productionRegisteredProfiles': 'Profili registrati',
      'productionSawSettings': 'Impostazioni sega',
      'productionProfileSawWidth': 'Larghezza sega profili (mm)',
      'productionHekriSawWidth': 'Larghezza sega ferro (mm)',
      'productionCutSummary':
          'Necessari {needed} m, Tubi: {pipes}, Scarto {waste} m',
      'productionBarDetail':
          'Barra {index}: {combination} = {total}/{pipeLength}',
      'productionOffsetFrom': 'Offset da {type} (mm)',
      'productionOffsetsSummary':
          'L: {l}mm, Z: {z}mm, T: {t}mm',
      'cuttingPieceFrame': 'Telaio (L)',
      'cuttingPieceSash': 'Anta (Z)',
      'cuttingPieceT': 'T',
      'cuttingPieceAdapter': 'Adattatore',
      'cuttingPieceBead': 'Fermavetro',
      'welcomeEnter': 'Entra',
      'catalogsTitle': 'Listino prezzi',
      'catalogProfile': 'Profilo',
      'catalogGlass': 'Vetro',
      'catalogBlind': 'Tapparella',
      'catalogMechanism': 'Meccanismi',
      'catalogAccessory': 'Accessori',
      'catalogAddTitle': 'Aggiungi {type}',
      'catalogEditTitle': 'Modifica {name}',
      'catalogSectionGeneral': 'Generale',
      'catalogSectionUw': 'Uw',
      'catalogSectionProduction': 'Produzione',
      'catalogFieldPriceFrame': 'Telaio (L) €/m',
      'catalogFieldPriceSash': 'Anta (Z) €/m',
      'catalogFieldPriceT': 'Profilo T €/m',
      'catalogFieldPriceAdapter': 'Adattatore €/m',
      'catalogFieldPriceBead': 'Fermavetro €/m',
      'catalogFieldOuterThicknessL': 'Spessore esterno L (mm)',
      'catalogFieldOuterThicknessZ': 'Spessore esterno Z (mm)',
      'catalogFieldOuterThicknessT': 'Spessore esterno T (mm)',
      'catalogFieldOuterThicknessAdapter':
          'Spessore esterno Adattatore (mm)',
      'catalogFieldUf': 'Uf (W/m²K)',
      'catalogFieldMassL': 'Massa L kg/m',
      'catalogFieldMassZ': 'Massa Z kg/m',
      'catalogFieldMassT': 'Massa T kg/m',
      'catalogFieldMassAdapter': 'Massa Adattatore kg/m',
      'catalogFieldMassBead': 'Massa Fermavetro kg/m',
      'catalogFieldInnerThicknessL': 'Spessore interno L (mm)',
      'catalogFieldInnerThicknessZ': 'Spessore interno Z (mm)',
      'catalogFieldInnerThicknessT': 'Spessore interno T (mm)',
      'catalogFieldFixedGlassLoss': 'Perdita vetro fisso (mm)',
      'catalogFieldSashGlassLoss': 'Perdita vetro anta (mm)',
      'catalogFieldSashValue': 'Valore anta (+mm)',
      'catalogFieldProfileLength': 'Lunghezza profilo (mm)',
      'catalogFieldPricePerM2': 'Prezzo €/m²',
      'catalogFieldMassPerM2': 'Massa kg/m²',
      'catalogFieldUg': 'Ug (W/m²K)',
      'catalogFieldPsi': 'Psi (W/mK)',
      'catalogFieldBoxHeight': 'Altezza cassonetto (mm)',
      'catalogFieldPrice': 'Prezzo (€)',
      'catalogFieldMass': 'Massa (kg)',
      'calculate': 'Calcola',
      'pcs': 'pz',
      'savePdf': 'Salva PDF',
      'pdfDocument': 'Documento',
      'pdfClient': 'Cliente',
      'pdfPage': 'Pagina',
      'pdfOffer': 'Offerta',
      'pdfDate': 'Data:',
      'pdfPhoto': 'Foto',
      'pdfDetails': 'Dettagli',
      'pdfPrice': 'Prezzo',
      'pdfAdapter': 'Adattatore',
      'pdfDimensions': 'Dimensioni:',
      'pdfPieces': 'Pz:',
      'pdfProfileType': 'Profilo (Tipo):',
      'pdfGlass': 'Vetro:',
      'pdfBlind': 'Tapparella:',
      'pdfMechanism': 'Meccanismo:',
      'pdfAccessory': 'Accessorio:',
      'pdfExtra1': 'Extra 1',
      'pdfExtra2': 'Extra 2',
      'pdfNotesItem': 'Note:',
      'pdfSections': 'Sezioni:',
      'pdfOpening': 'Apertura:',
      'pdfWidths': 'Larghezze:',
      'pdfWidth': 'Larghezza:',
      'pdfHeights': 'Altezze:',
      'pdfHeight': 'Altezza:',
      'pdfVDiv': 'V div:',
      'pdfHDiv': 'H div:',
      'pdfTotalMass': 'Massa totale:',
      'pdfTotalArea': 'Superficie totale:',
      'pdfUf': 'Uf:',
      'pdfUg': 'Ug:',
      'pdfUw': 'Uw:',
      'pdfTotalItems': 'Numero totale di articoli (pz)',
      'pdfItemsPrice': 'Prezzo degli articoli (€)',
      'pdfExtra': 'Extra',
      'pdfDiscountAmount': 'Importo dello sconto',
      'pdfDiscountPercent': 'Sconto %',
      'pdfTotalPrice': 'Prezzo totale (€)',
      'pdfNotes': 'Note:',
      'addCustomer': 'Aggiungi cliente',
      'editCustomer': 'Modifica cliente',
      'nameSurname': 'Nome e Cognome',
      'address': 'Indirizzo',
      'phone': 'Telefono',
      'email': 'Email',
      'cancel': 'Annulla',
      'add': 'Aggiungi',
      'delete': 'Elimina',
      'save': 'Salva',
      'addCustomerFirst': 'Aggiungi prima un nuovo cliente!',
      'createOffer': 'Crea Offerta',
      'searchCustomer': 'Cerca cliente',
      'noResults': 'Nessun risultato',
      'profitPercent': 'Profitto %',
      'offerSearchHint': 'Cerca per nome cliente o numero offerta',
      'deleteOffer': 'Elimina Offerta',
      'deleteOfferConfirm': 'Sei sicuro di voler eliminare questa offerta?',
      'chooseCustomer': 'Scegli Cliente',
      'profit': 'Profitto',
      'defaultCharacteristics': 'Caratteristiche predefinite',
      'defaultProfile': 'Profilo predefinito',
      'defaultGlass': 'Vetro predefinito',
      'applyDefaultsTitle': 'Applica le modifiche',
      'applyDefaultsMessage':
          'Scegli quali finestre/porte devono usare il profilo e il vetro predefiniti aggiornati. Deseleziona gli elementi da escludere.',
      'selectAll': 'Seleziona tutto',
      'selectNone': 'Deseleziona tutto',
      'applyToSelected': 'Applica alla selezione',
      'defaultsUpdated': 'Caratteristiche predefinite aggiornate.',
      'versionsSectionTitle': 'Versioni salvate',
      'saveVersionAction': 'Salva versione',
      'saveVersionTitle': 'Salva l\'offerta attuale come versione',
      'saveVersionNameLabel': 'Nome versione',
      'versionSaved': 'Versione salvata.',
      'versionsEmpty': 'Nessuna versione disponibile.',
      'useVersion': 'Carica versione',
      'applyVersionConfirmation':
          'Sostituire l\'offerta attuale con questa versione? Questa azione non può essere annullata.',
      'versionApplied': 'Versione applicata.',
      'deleteVersionConfirmation': 'Eliminare questa versione?',
      'versionDeleted': 'Versione eliminata.',
      'versionDefaultName': 'Versione {number}',
      'versionCreatedOn': 'Creata il {date}',
      'setProfitPercent': 'Imposta percentuale di profitto',
      'editDeleteWindowDoor': 'Modifica/Elimina Finestra/Porta',
      'confirmDeleteQuestion': 'Vuoi eliminare questo?',
      'edit': 'Modifica',
      'description': 'Descrizione',
      'amount': 'Importo',
      'addExtra': 'Aggiungi extra',
      'totalWithoutProfit': 'Totale senza profitto (0%)',
      'withProfit': 'Con profitto',
      'totalProfit': 'Profitto totale',
      'addWindowDoor': 'Aggiungi Finestra/Porta',
      'bulkAddAction': 'Aggiungi più finestre/porte',
      'bulkAddActionSubtitle':
          'Inserisci dimensioni, settori e pezzi per generarli subito',
      'bulkAddDialogTitle': 'Aggiungi più finestre/porte',
      'bulkAddDialogDescription':
<<<<<<< HEAD
          'Ogni riga deve contenere larghezza, altezza, settori verticali, settori orizzontali, pezzi e facoltativamente la quantità (esempio: {example}). Usa la guida qui sotto se ti serve aiuto.',
=======
          'Inserisci larghezza, altezza, settori verticali, settori orizzontali e quantità opzionale per riga (esempio: {example}).',
>>>>>>> 64e00bc6
      'bulkAddDialogNamePrefix': 'Prefisso del nome',
      'bulkAddDialogItemsLabel': 'Elementi (uno per riga)',
      'bulkAddDialogInvalidLine': 'Impossibile leggere: {line}',
      'bulkAddDialogNoItems': 'Inserisci almeno un elemento valido.',
      'bulkAddSnackSuccess': '{count} elementi aggiunti.',
      'bulkAddDialogDefaultPrefix': 'Elemento',
      'bulkAddDialogFieldOrderTitle': 'Cosa deve contenere ogni riga',
      'bulkAddDialogWidthHelp': '1. Larghezza in millimetri.',
      'bulkAddDialogHeightHelp': '2. Altezza in millimetri.',
      'bulkAddDialogVerticalHelp':
          '3. Numero di settori verticali.',
      'bulkAddDialogHorizontalHelp':
          '4. Numero di settori orizzontali.',
      'bulkAddDialogPiecesHelp':
          '5. Numero di pezzi nell’articolo.',
      'bulkAddDialogQuantityHelp':
          '6. Quantità di articoli identici (opzionale, predefinita 1).',
      'bulkAddPreviewTitle': 'Anteprima ({count})',
      'bulkAddDialogExampleLabel': 'Riga di esempio',
      'editWindowDoor': 'Modifica Finestra/Porta',
      'designWindowDoor': 'Progetta finestra/porta',
      'designImageAttached': 'Immagine del progetto allegata',
      'clickAddPhoto': 'Clicca per \naggiungere foto',
      'name': 'Nome',
      'widthMm': 'Larghezza (mm)',
      'heightMm': 'Altezza (mm)',
      'quantity': 'Quantità',
      'basePriceOptional': 'Prezzo 0% (Opzionale)',
      'priceOptional': 'Prezzo con profitto (Opzionale)',
      'verticalSections': 'Sezioni verticali',
      'horizontalSections': 'Sezioni orizzontali',
      'extra1Name': 'Nome extra 1',
      'extra1Price': 'Prezzo extra 1',
      'extra2Name': 'Nome extra 2',
      'extra2Price': 'Prezzo extra 2',
      'notes': 'Note',
      'mechanismOptional': 'Meccanismo (Opzionale)',
      'none': 'Nessuno',
      'blindOptional': 'Tapparella (Opzionale)',
      'accessoryOptional': 'Accessorio (Opzionale)',
      'fillAllRequired':
          'Si prega di compilare tutti i campi richiesti!',
      'saveChanges': 'Salvare le modifiche?',
      'saveChangesQuestion':
          'Vuoi salvare le modifiche prima di uscire?',
      'no': 'No',
      'yes': 'Sì',
      'sectionWidthExceeds':
          'La larghezza della sezione supera la larghezza totale!',
      'sectionHeightExceeds':
          'L\'altezza della sezione supera l\'altezza totale!',
      'fixed': 'Fisso',
      'openWithSash': 'Apribile (Con anta)',
      'sectorWidths': 'Larghezze dei settori (mm)',
      'sectorWidth': 'Larghezza del settore (mm)',
      'sectorHeights': 'Altezze dei settori (mm)',
      'sectorHeight': 'Altezza del settore (mm)',
      'width': 'Larghezza',
      'height': 'Altezza',
      'auto': 'auto',
      'verticalDivision': 'Divisione verticale',
      'horizontalDivision': 'Divisione orizzontale',
    },
  };

  String _t(String key) => _localizedValues[locale.languageCode]![key]!;

  String get appTitle => CompanyDetails.ofLocale(locale).name;
  String get homeCatalogs => _t('homeCatalogs');
  String get homeCustomers => _t('homeCustomers');
  String get homeOffers => _t('homeOffers');
  String get homeProduction => _t('homeProduction');
  String get productionTitle => _t('productionTitle');
  String get productionCutting => _t('productionCutting');
  String get productionGlass => _t('productionGlass');
  String get productionRollerShutter =>
      _t('productionRollerShutter');
  String get productionIron => _t('productionIron');
  String get productionRegisteredProfiles => _t('productionRegisteredProfiles');
  String get productionSawSettings => _t('productionSawSettings');
  String get productionProfileSawWidth => _t('productionProfileSawWidth');
  String get productionHekriSawWidth => _t('productionHekriSawWidth');
  String productionCutSummary(
      double neededMeters, int pipes, double wasteMeters) {
    final template = _t('productionCutSummary');
    return template
        .replaceAll('{needed}', neededMeters.toStringAsFixed(2))
        .replaceAll('{pipes}', pipes.toString())
        .replaceAll('{waste}', wasteMeters.toStringAsFixed(2));
  }

  String productionBarDetail(
      int index, String combination, int total, int pipeLength) {
    final template = _t('productionBarDetail');
    return template
        .replaceAll('{index}', index.toString())
        .replaceAll('{combination}', combination)
        .replaceAll('{total}', total.toString())
        .replaceAll('{pipeLength}', pipeLength.toString());
  }

  String productionOffsetFrom(String type) =>
      _t('productionOffsetFrom').replaceAll('{type}', type);

  String productionOffsetsSummary(int l, int z, int t) {
    final template = _t('productionOffsetsSummary');
    return template
        .replaceAll('{l}', l.toString())
        .replaceAll('{z}', z.toString())
        .replaceAll('{t}', t.toString());
  }

  String get cuttingPieceFrame => _t('cuttingPieceFrame');
  String get cuttingPieceSash => _t('cuttingPieceSash');
  String get cuttingPieceT => _t('cuttingPieceT');
  String get cuttingPieceAdapter => _t('cuttingPieceAdapter');
  String get cuttingPieceBead => _t('cuttingPieceBead');
  String get welcomeAddress => CompanyDetails.ofLocale(locale).address;
  String get welcomePhones => CompanyDetails.ofLocale(locale).phones;
  String get welcomeWebsite => CompanyDetails.ofLocale(locale).website;
  String get companyLogoAsset => CompanyDetails.ofLocale(locale).logoAsset;
  String get welcomeEnter => _t('welcomeEnter');
  String get catalogsTitle => _t('catalogsTitle');
  String get catalogProfile => _t('catalogProfile');
  String get catalogGlass => _t('catalogGlass');
  String get catalogBlind => _t('catalogBlind');
  String get catalogMechanism => _t('catalogMechanism');
  String get catalogAccessory => _t('catalogAccessory');
  String catalogAddTitle(String type) =>
      _t('catalogAddTitle').replaceAll('{type}', type);
  String catalogEditTitle(String name) =>
      _t('catalogEditTitle').replaceAll('{name}', name);
  String get catalogSectionGeneral => _t('catalogSectionGeneral');
  String get catalogSectionUw => _t('catalogSectionUw');
  String get catalogSectionProduction => _t('catalogSectionProduction');
  String get catalogFieldPriceFrame => _t('catalogFieldPriceFrame');
  String get catalogFieldPriceSash => _t('catalogFieldPriceSash');
  String get catalogFieldPriceT => _t('catalogFieldPriceT');
  String get catalogFieldPriceAdapter =>
      _t('catalogFieldPriceAdapter');
  String get catalogFieldPriceBead => _t('catalogFieldPriceBead');
  String get catalogFieldOuterThicknessL =>
      _t('catalogFieldOuterThicknessL');
  String get catalogFieldOuterThicknessZ =>
      _t('catalogFieldOuterThicknessZ');
  String get catalogFieldOuterThicknessT =>
      _t('catalogFieldOuterThicknessT');
  String get catalogFieldOuterThicknessAdapter =>
      _t('catalogFieldOuterThicknessAdapter');
  String get catalogFieldUf => _t('catalogFieldUf');
  String get catalogFieldMassL => _t('catalogFieldMassL');
  String get catalogFieldMassZ => _t('catalogFieldMassZ');
  String get catalogFieldMassT => _t('catalogFieldMassT');
  String get catalogFieldMassAdapter =>
      _t('catalogFieldMassAdapter');
  String get catalogFieldMassBead => _t('catalogFieldMassBead');
  String get catalogFieldInnerThicknessL =>
      _t('catalogFieldInnerThicknessL');
  String get catalogFieldInnerThicknessZ =>
      _t('catalogFieldInnerThicknessZ');
  String get catalogFieldInnerThicknessT =>
      _t('catalogFieldInnerThicknessT');
  String get catalogFieldFixedGlassLoss =>
      _t('catalogFieldFixedGlassLoss');
  String get catalogFieldSashGlassLoss =>
      _t('catalogFieldSashGlassLoss');
  String get catalogFieldSashValue => _t('catalogFieldSashValue');
  String get catalogFieldProfileLength =>
      _t('catalogFieldProfileLength');
  String get catalogFieldPricePerM2 => _t('catalogFieldPricePerM2');
  String get catalogFieldMassPerM2 => _t('catalogFieldMassPerM2');
  String get catalogFieldUg => _t('catalogFieldUg');
  String get catalogFieldPsi => _t('catalogFieldPsi');
  String get catalogFieldBoxHeight => _t('catalogFieldBoxHeight');
  String get catalogFieldPrice => _t('catalogFieldPrice');
  String get catalogFieldMass => _t('catalogFieldMass');
  String get calculate => _t('calculate');
  String get pcs => _t('pcs');
  String get savePdf => _t('savePdf');
  String get pdfDocument => _t('pdfDocument');
  String get pdfClient => _t('pdfClient');
  String get pdfPage => _t('pdfPage');
  String get pdfOffer => _t('pdfOffer');
  String get pdfDate => _t('pdfDate');
  String get pdfPhoto => _t('pdfPhoto');
  String get pdfDetails => _t('pdfDetails');
  String get pdfPrice => _t('pdfPrice');
  String get pdfAdapter => _t('pdfAdapter');
  String get pdfDimensions => _t('pdfDimensions');
  String get pdfPieces => _t('pdfPieces');
  String get pdfProfileType => _t('pdfProfileType');
  String get pdfGlass => _t('pdfGlass');
  String get pdfBlind => _t('pdfBlind');
  String get pdfMechanism => _t('pdfMechanism');
  String get pdfAccessory => _t('pdfAccessory');
  String get pdfExtra1 => _t('pdfExtra1');
  String get pdfExtra2 => _t('pdfExtra2');
  String get pdfNotesItem => _t('pdfNotesItem');
  String get pdfSections => _t('pdfSections');
  String get pdfOpening => _t('pdfOpening');
  String get pdfWidths => _t('pdfWidths');
  String get pdfWidth => _t('pdfWidth');
  String get pdfHeights => _t('pdfHeights');
  String get pdfHeight => _t('pdfHeight');
  String get pdfVDiv => _t('pdfVDiv');
  String get pdfHDiv => _t('pdfHDiv');
  String get pdfTotalMass => _t('pdfTotalMass');
  String get pdfTotalArea => _t('pdfTotalArea');
  String get pdfUf => _t('pdfUf');
  String get pdfUg => _t('pdfUg');
  String get pdfUw => _t('pdfUw');
  String get pdfTotalItems => _t('pdfTotalItems');
  String get pdfItemsPrice => _t('pdfItemsPrice');
  String get pdfExtra => _t('pdfExtra');
  String get pdfDiscountAmount => _t('pdfDiscountAmount');
  String get pdfDiscountPercent => _t('pdfDiscountPercent');
  String get pdfTotalPrice => _t('pdfTotalPrice');
  String get pdfNotes => _t('pdfNotes');
  String get addCustomer => _t('addCustomer');
  String get editCustomer => _t('editCustomer');
  String get nameSurname => _t('nameSurname');
  String get address => _t('address');
  String get phone => _t('phone');
  String get email => _t('email');
  String get cancel => _t('cancel');
  String get add => _t('add');
  String get delete => _t('delete');
  String get save => _t('save');
  String get addCustomerFirst => _t('addCustomerFirst');
  String get createOffer => _t('createOffer');
  String get searchCustomer => _t('searchCustomer');
  String get noResults => _t('noResults');
  String get profitPercent => _t('profitPercent');
  String get offerSearchHint => _t('offerSearchHint');
  String get deleteOffer => _t('deleteOffer');
  String get deleteOfferConfirm => _t('deleteOfferConfirm');
  String get chooseCustomer => _t('chooseCustomer');
  String get profit => _t('profit');
  String get defaultCharacteristics => _t('defaultCharacteristics');
  String get defaultProfile => _t('defaultProfile');
  String get defaultGlass => _t('defaultGlass');
  String get applyDefaultsTitle => _t('applyDefaultsTitle');
  String get applyDefaultsMessage => _t('applyDefaultsMessage');
  String get selectAll => _t('selectAll');
  String get selectNone => _t('selectNone');
  String get applyToSelected => _t('applyToSelected');
  String get defaultsUpdated => _t('defaultsUpdated');
  String get versionsSectionTitle => _t('versionsSectionTitle');
  String get saveVersionAction => _t('saveVersionAction');
  String get saveVersionTitle => _t('saveVersionTitle');
  String get saveVersionNameLabel => _t('saveVersionNameLabel');
  String get versionSaved => _t('versionSaved');
  String get versionsEmpty => _t('versionsEmpty');
  String get useVersion => _t('useVersion');
  String get applyVersionConfirmation =>
      _t('applyVersionConfirmation');
  String get versionApplied => _t('versionApplied');
  String get deleteVersionConfirmation =>
      _t('deleteVersionConfirmation');
  String get versionDeleted => _t('versionDeleted');
  String get versionDefaultName => _t('versionDefaultName');
  String get versionCreatedOn => _t('versionCreatedOn');
  String get setProfitPercent => _t('setProfitPercent');
  String get editDeleteWindowDoor => _t('editDeleteWindowDoor');
  String get confirmDeleteQuestion => _t('confirmDeleteQuestion');
  String get edit => _t('edit');
  String get description => _t('description');
  String get amount => _t('amount');
  String get addExtra => _t('addExtra');
  String get totalWithoutProfit => _t('totalWithoutProfit');
  String get withProfit => _t('withProfit');
  String get totalProfit => _t('totalProfit');
  String get addWindowDoor => _t('addWindowDoor');
  String get bulkAddAction => _t('bulkAddAction');
  String get bulkAddActionSubtitle => _t('bulkAddActionSubtitle');
  String get bulkAddDialogTitle => _t('bulkAddDialogTitle');
  String bulkAddDialogDescription(String example) =>
      _t('bulkAddDialogDescription').replaceAll('{example}', example);
  String get bulkAddDialogNamePrefix => _t('bulkAddDialogNamePrefix');
  String get bulkAddDialogItemsLabel => _t('bulkAddDialogItemsLabel');
  String bulkAddDialogInvalidLine(String line) =>
      _t('bulkAddDialogInvalidLine').replaceAll('{line}', line);
  String get bulkAddDialogNoItems => _t('bulkAddDialogNoItems');
  String bulkAddSnackSuccess(int count) =>
      _t('bulkAddSnackSuccess').replaceAll('{count}', count.toString());
  String get bulkAddDialogDefaultPrefix => _t('bulkAddDialogDefaultPrefix');
  String get bulkAddDialogFieldOrderTitle =>
      _t('bulkAddDialogFieldOrderTitle');
  String get bulkAddDialogWidthHelp => _t('bulkAddDialogWidthHelp');
  String get bulkAddDialogHeightHelp => _t('bulkAddDialogHeightHelp');
  String get bulkAddDialogVerticalHelp => _t('bulkAddDialogVerticalHelp');
  String get bulkAddDialogHorizontalHelp =>
      _t('bulkAddDialogHorizontalHelp');
  String get bulkAddDialogPiecesHelp => _t('bulkAddDialogPiecesHelp');
  String get bulkAddDialogQuantityHelp => _t('bulkAddDialogQuantityHelp');
  String bulkAddPreviewTitle(int count) =>
      _t('bulkAddPreviewTitle').replaceAll('{count}', count.toString());
  String get bulkAddDialogExampleLabel => _t('bulkAddDialogExampleLabel');
  String get editWindowDoor => _t('editWindowDoor');
  String get designWindowDoor => _t('designWindowDoor');
  String get designImageAttached => _t('designImageAttached');
  String get clickAddPhoto => _t('clickAddPhoto');
  String get name => _t('name');
  String get widthMm => _t('widthMm');
  String get heightMm => _t('heightMm');
  String get quantity => _t('quantity');
  String get basePriceOptional => _t('basePriceOptional');
  String get priceOptional => _t('priceOptional');
  String get verticalSections => _t('verticalSections');
  String get horizontalSections => _t('horizontalSections');
  String get extra1Name => _t('extra1Name');
  String get extra1Price => _t('extra1Price');
  String get extra2Name => _t('extra2Name');
  String get extra2Price => _t('extra2Price');
  String get notes => _t('notes');
  String get mechanismOptional => _t('mechanismOptional');
  String get none => _t('none');
  String get blindOptional => _t('blindOptional');
  String get accessoryOptional => _t('accessoryOptional');
  String get fillAllRequired => _t('fillAllRequired');
  String get saveChanges => _t('saveChanges');
  String get saveChangesQuestion => _t('saveChangesQuestion');
  String get no => _t('no');
  String get yes => _t('yes');
  String get sectionWidthExceeds => _t('sectionWidthExceeds');
  String get sectionHeightExceeds => _t('sectionHeightExceeds');
  String get fixed => _t('fixed');
  String get openWithSash => _t('openWithSash');
  String get sectorWidths => _t('sectorWidths');
  String get sectorWidth => _t('sectorWidth');
  String get sectorHeights => _t('sectorHeights');
  String get sectorHeight => _t('sectorHeight');
  String get width => _t('width');
  String get height => _t('height');
  String get auto => _t('auto');
  String get verticalDivision => _t('verticalDivision');
  String get horizontalDivision => _t('horizontalDivision');

  String widthAutoLabel(int index) => '${width} $index (${auto})';
  String widthLabel(int index) => '${width} $index';
  String heightAutoLabel(int index) => '${height} $index (${auto})';
  String heightLabel(int index) => '${height} $index';

  String get localeName => locale.languageCode;

  static const LocalizationsDelegate<AppLocalizations> delegate =
      _AppLocalizationsDelegate();

  static AppLocalizations of(BuildContext context) =>
      Localizations.of<AppLocalizations>(context, AppLocalizations)!;
}

class _AppLocalizationsDelegate
    extends LocalizationsDelegate<AppLocalizations> {
  const _AppLocalizationsDelegate();

  @override
  bool isSupported(Locale locale) =>
      AppLocalizations._localizedValues.keys.contains(locale.languageCode);

  @override
  Future<AppLocalizations> load(Locale locale) async =>
      AppLocalizations(locale);

  @override
  bool shouldReload(covariant LocalizationsDelegate<AppLocalizations> old) =>
      false;
}<|MERGE_RESOLUTION|>--- conflicted
+++ resolved
@@ -182,11 +182,7 @@
           'Shkruaj dimensionet, sektorët dhe copat për t\'i krijuar menjëherë',
       'bulkAddDialogTitle': 'Shto disa dritare/dyer',
       'bulkAddDialogDescription':
-<<<<<<< HEAD
-          'Çdo rresht duhet të ketë gjerësinë, lartësinë, seksionet vertikale, seksionet horizontale, copat dhe opsionalisht sasinë. Shembull: {example}. Përdorni udhëzuesin më poshtë nëse ju duhet ndihmë.',
-=======
           'Shkruani gjerësinë, lartësinë, sektorët vertikal dhe horizontal dhe sasinë opsionale në çdo rresht (shembull: {example}).',
->>>>>>> 64e00bc6
       'bulkAddDialogNamePrefix': 'Prefiksi i emrit',
       'bulkAddDialogItemsLabel': 'Artikujt (nga një për rresht)',
       'bulkAddDialogInvalidLine': 'Rreshti nuk u lexua: {line}',
@@ -420,11 +416,7 @@
           'Enter sizes, sections, and pieces to generate items instantly',
       'bulkAddDialogTitle': 'Add multiple windows/doors',
       'bulkAddDialogDescription':
-<<<<<<< HEAD
-          'Each line should contain width, height, vertical sections, horizontal sections, pieces, and optionally quantity. Example: {example}. Use the guide below if you need help.',
-=======
           'Enter width, height, vertical sections, horizontal sections, and optional quantity per line (example: {example}).',
->>>>>>> 64e00bc6
       'bulkAddDialogNamePrefix': 'Name prefix',
       'bulkAddDialogItemsLabel': 'Items (one per line)',
       'bulkAddDialogInvalidLine': 'Could not read: {line}',
@@ -648,36 +640,6 @@
       'withProfit': 'Mit Gewinn',
       'totalProfit': 'Gesamtgewinn',
       'addWindowDoor': 'Fenster/Tür hinzufügen',
-<<<<<<< HEAD
-      'bulkAddAction': 'Mehrere Fenster/Türen hinzufügen',
-      'bulkAddActionSubtitle':
-          'Maße, Sektionen und Stücke eingeben, um Elemente sofort zu erzeugen',
-      'bulkAddDialogTitle': 'Mehrere Fenster/Türen hinzufügen',
-      'bulkAddDialogDescription':
-          'Jede Zeile muss Breite, Höhe, vertikale Sektionen, horizontale Sektionen, Stückzahl und optional die Menge enthalten (Beispiel: {example}). Nutzen Sie bei Bedarf die Anleitung unten.',
-      'bulkAddDialogNamePrefix': 'Namenspräfix',
-      'bulkAddDialogItemsLabel': 'Elemente (je Zeile eines)',
-      'bulkAddDialogInvalidLine': 'Konnte nicht lesen: {line}',
-      'bulkAddDialogNoItems':
-          'Bitte zuerst mindestens ein gültiges Element eingeben.',
-      'bulkAddSnackSuccess': '{count} Elemente hinzugefügt.',
-      'bulkAddDialogDefaultPrefix': 'Element',
-      'bulkAddDialogFieldOrderTitle':
-          'Was jede Zeile enthalten sollte',
-      'bulkAddDialogWidthHelp': '1. Breite in Millimetern.',
-      'bulkAddDialogHeightHelp': '2. Höhe in Millimetern.',
-      'bulkAddDialogVerticalHelp':
-          '3. Anzahl der vertikalen Sektionen.',
-      'bulkAddDialogHorizontalHelp':
-          '4. Anzahl der horizontalen Sektionen.',
-      'bulkAddDialogPiecesHelp':
-          '5. Anzahl der Teile in diesem Element.',
-      'bulkAddDialogQuantityHelp':
-          '6. Anzahl identischer Elemente (optional, Standard 1).',
-      'bulkAddPreviewTitle': 'Vorschau ({count})',
-      'bulkAddDialogExampleLabel': 'Beispielzeile',
-=======
->>>>>>> 64e00bc6
       'editWindowDoor': 'Fenster/Tür bearbeiten',
       'designWindowDoor': 'Fenster/Tür entwerfen',
       'designImageAttached': 'Designbild angehängt',
@@ -887,35 +849,6 @@
       'totalWithoutProfit': 'Total sans bénéfice (0 %)',
       'withProfit': 'Avec bénéfice',
       'totalProfit': 'Bénéfice total',
-<<<<<<< HEAD
-      'bulkAddAction': 'Ajouter plusieurs fenêtres/portes',
-      'bulkAddActionSubtitle':
-          'Saisissez dimensions, sections et pièces pour créer instantanément des éléments',
-      'bulkAddDialogTitle': 'Ajouter plusieurs fenêtres/portes',
-      'bulkAddDialogDescription':
-          'Chaque ligne doit contenir la largeur, la hauteur, les sections verticales, les sections horizontales, les pièces et éventuellement la quantité (exemple : {example}). Utilisez le guide ci-dessous en cas de besoin.',
-      'bulkAddDialogNamePrefix': 'Préfixe du nom',
-      'bulkAddDialogItemsLabel': 'Éléments (un par ligne)',
-      'bulkAddDialogInvalidLine': 'Lecture impossible : {line}',
-      'bulkAddDialogNoItems':
-          'Veuillez saisir au moins un élément valide.',
-      'bulkAddSnackSuccess': '{count} éléments ajoutés.',
-      'bulkAddDialogDefaultPrefix': 'Élément',
-      'bulkAddDialogFieldOrderTitle': 'Contenu de chaque ligne',
-      'bulkAddDialogWidthHelp': '1. Largeur en millimètres.',
-      'bulkAddDialogHeightHelp': '2. Hauteur en millimètres.',
-      'bulkAddDialogVerticalHelp':
-          '3. Nombre de sections verticales.',
-      'bulkAddDialogHorizontalHelp':
-          '4. Nombre de sections horizontales.',
-      'bulkAddDialogPiecesHelp':
-          '5. Nombre de pièces dans l’élément.',
-      'bulkAddDialogQuantityHelp':
-          '6. Quantité d’éléments identiques (facultatif, valeur par défaut : 1).',
-      'bulkAddPreviewTitle': 'Aperçu ({count})',
-      'bulkAddDialogExampleLabel': 'Ligne d’exemple',
-=======
->>>>>>> 64e00bc6
       'addWindowDoor': 'Ajouter Fenêtre/Porte',
       'editWindowDoor': 'Modifier Fenêtre/Porte',
       'designWindowDoor': 'Concevoir fenêtre/porte',
@@ -1131,11 +1064,7 @@
           'Inserisci dimensioni, settori e pezzi per generarli subito',
       'bulkAddDialogTitle': 'Aggiungi più finestre/porte',
       'bulkAddDialogDescription':
-<<<<<<< HEAD
-          'Ogni riga deve contenere larghezza, altezza, settori verticali, settori orizzontali, pezzi e facoltativamente la quantità (esempio: {example}). Usa la guida qui sotto se ti serve aiuto.',
-=======
           'Inserisci larghezza, altezza, settori verticali, settori orizzontali e quantità opzionale per riga (esempio: {example}).',
->>>>>>> 64e00bc6
       'bulkAddDialogNamePrefix': 'Prefisso del nome',
       'bulkAddDialogItemsLabel': 'Elementi (uno per riga)',
       'bulkAddDialogInvalidLine': 'Impossibile leggere: {line}',
