--- conflicted
+++ resolved
@@ -69,7 +69,7 @@
       'cancel': 'Anulo',
       'add': 'Shto',
       'delete': 'Fshij',
-      'save': 'Ruaj',
+            'save': 'Ruaj',
       'addWindowDoor': 'Shto Dritare/Derë',
       'editWindowDoor': 'Ndrysho Dritaren/Derën',
       'designWindowDoor': 'Dizajno dritare/derë',
@@ -83,11 +83,8 @@
       'priceWithProfitOptional': 'Çmimi me fitim (Opsional)',
       'verticalSections': 'Sektorë Vertikal',
       'horizontalSections': 'Sektorë Horizontal',
-<<<<<<< HEAD
       'verticalDivision': 'Ndarja Vertikale',
       'horizontalDivision': 'Ndarja Horizontale',
-=======
->>>>>>> e935bd29
       'extra1Name': 'Emri i shtesës 1',
       'extra1Price': 'Çmimi i shtesës 1',
       'extra2Name': 'Emri i shtesës 2',
@@ -218,11 +215,8 @@
       'priceWithProfitOptional': 'Price with profit (Optional)',
       'verticalSections': 'Vertical Sections',
       'horizontalSections': 'Horizontal Sections',
-<<<<<<< HEAD
       'verticalDivision': 'Vertical Division',
       'horizontalDivision': 'Horizontal Division',
-=======
->>>>>>> e935bd29
       'extra1Name': 'Extra 1 name',
       'extra1Price': 'Extra 1 price',
       'extra2Name': 'Extra 2 name',
@@ -352,11 +346,8 @@
       'priceWithProfitOptional': 'Preis mit Gewinn (Optional)',
       'verticalSections': 'Vertikale Sektionen',
       'horizontalSections': 'Horizontale Sektionen',
-<<<<<<< HEAD
       'verticalDivision': 'Vertikale Teilung',
       'horizontalDivision': 'Horizontale Teilung',
-=======
->>>>>>> e935bd29
       'extra1Name': 'Name Extra 1',
       'extra1Price': 'Preis Extra 1',
       'extra2Name': 'Name Extra 2',
@@ -487,11 +478,8 @@
       'priceWithProfitOptional': 'Prix avec profit (Optionnel)',
       'verticalSections': 'Sections verticales',
       'horizontalSections': 'Sections horizontales',
-<<<<<<< HEAD
       'verticalDivision': 'Division verticale',
       'horizontalDivision': 'Division horizontale',
-=======
->>>>>>> e935bd29
       'extra1Name': 'Nom Extra 1',
       'extra1Price': 'Prix Extra 1',
       'extra2Name': 'Nom Extra 2',
@@ -622,11 +610,8 @@
       'priceWithProfitOptional': 'Prezzo con profitto (Opzionale)',
       'verticalSections': 'Sezioni verticali',
       'horizontalSections': 'Sezioni orizzontali',
-<<<<<<< HEAD
       'verticalDivision': 'Divisione verticale',
       'horizontalDivision': 'Divisione orizzontale',
-=======
->>>>>>> e935bd29
       'extra1Name': 'Nome Extra 1',
       'extra1Price': 'Prezzo Extra 1',
       'extra2Name': 'Nome Extra 2',
@@ -758,13 +743,10 @@
   String get quantity => _t('quantity');
   String get basePriceOptional => _t('basePriceOptional');
   String get priceWithProfitOptional => _t('priceWithProfitOptional');
-  String get verticalSections => _t('verticalSections');
+   String get verticalSections => _t('verticalSections');
   String get horizontalSections => _t('horizontalSections');
-<<<<<<< HEAD
   String get verticalDivision => _t('verticalDivision');
   String get horizontalDivision => _t('horizontalDivision');
-=======
->>>>>>> e935bd29
   String get extra1Name => _t('extra1Name');
   String get extra1Price => _t('extra1Price');
   String get extra2Name => _t('extra2Name');
