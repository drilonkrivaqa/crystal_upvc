--- conflicted
+++ resolved
@@ -32,11 +32,7 @@
   @HiveField(5)
   double priceLlajsne;   // Glazing bead
   @HiveField(6)
-<<<<<<< HEAD
-  int pipeLength;
-=======
   int pipeLength;        // Standard pipe length in mm
->>>>>>> 5d947b42
 
   ProfileSet({
     required this.name,
