import 'dart:typed_data';
import 'package:hive/hive.dart';
part 'models.g.dart';

// Customer
@HiveType(typeId: 0)
class Customer extends HiveObject {
  @HiveField(0)
  String name;
  @HiveField(1)
  String address;
  @HiveField(2)
  String phone;
  @HiveField(3)
  String? email;
  Customer({
    required this.name,
    required this.address,
    required this.phone,
    this.email = '',
  });
}

// ProfileSet: full profile system (Trocal 88, Salamander, etc)
@HiveType(typeId: 1)
class ProfileSet extends HiveObject {
  @HiveField(0)
  String name;
  @HiveField(1)
  double priceL; // Frame
  @HiveField(2)
  double priceZ; // Sash
  @HiveField(3)
  double priceT; // Mullion
  @HiveField(4)
  double priceAdapter; // Adapter (for double sash)
  @HiveField(5)
  double priceLlajsne; // Glazing bead
  @HiveField(6, defaultValue: 0)
  int pipeLength; // Standard pipe length in mm
  @HiveField(26, defaultValue: 6000)
  int hekriPipeLength; // Standard hekri pipe length in mm
  @HiveField(7, defaultValue: 0)
  int hekriOffsetL; // Hekri length difference for L profile
  @HiveField(8, defaultValue: 0)
  int hekriOffsetZ; // Hekri length difference for Z profile
  @HiveField(9, defaultValue: 0)
  int hekriOffsetT; // Hekri length difference for T profile
  @HiveField(10, defaultValue: 0)
  double massL; // Mass per meter for L profile
  @HiveField(11, defaultValue: 0)
  double massZ; // Mass per meter for Z profile
  @HiveField(12, defaultValue: 0)
  double massT; // Mass per meter for T profile
  @HiveField(13, defaultValue: 0)
  double massAdapter; // Mass per meter for Adapter
  @HiveField(14, defaultValue: 0)
  double massLlajsne; // Mass per meter for Glazing bead
  @HiveField(15, defaultValue: 0)
  int lInnerThickness; // Inner thickness of L profile
  @HiveField(16, defaultValue: 0)
  int zInnerThickness; // Inner thickness of Z profile
  @HiveField(17, defaultValue: 0)
  int tInnerThickness; // Inner thickness of T profile
  @HiveField(18, defaultValue: 0)
  int fixedGlassTakeoff; // Takeoff for fixed glass
  @HiveField(19, defaultValue: 0)
  int sashGlassTakeoff; // Takeoff for sash glass
  @HiveField(20, defaultValue: 0)
  int sashValue; // Value added for sash calculation
  @HiveField(21, defaultValue: 0)
  double? uf; // Thermal transmittance of profiles
  @HiveField(22, defaultValue: 0)
  int lOuterThickness; // Outer thickness of L profile
  @HiveField(23, defaultValue: 0)
  int zOuterThickness; // Outer thickness of Z profile
  @HiveField(24, defaultValue: 0)
  int tOuterThickness; // Outer thickness of T profile
  @HiveField(25, defaultValue: 0)
  int adapterOuterThickness; // Outer thickness of Adapter
  @HiveField(27, defaultValue: [])
  List<ShtesaOption> shtesaOptions; // Available additions for this profile set

  ProfileSet({
    required this.name,
    required this.priceL,
    required this.priceZ,
    required this.priceT,
    required this.priceAdapter,
    required this.priceLlajsne,
    this.pipeLength = 6500,
    this.hekriPipeLength = 6000,
    this.hekriOffsetL = 0,
    this.hekriOffsetZ = 0,
    this.hekriOffsetT = 0,
    this.massL = 0,
    this.massZ = 0,
    this.massT = 0,
    this.massAdapter = 0,
    this.massLlajsne = 0,
    this.lInnerThickness = 40,
    this.zInnerThickness = 40,
    this.tInnerThickness = 40,
    this.fixedGlassTakeoff = 15,
    this.sashGlassTakeoff = 10,
    this.sashValue = 22,
    this.uf,
    this.lOuterThickness = 0,
    this.zOuterThickness = 0,
    this.tOuterThickness = 0,
    this.adapterOuterThickness = 0,
    this.shtesaOptions = const [],
  });
}

@HiveType(typeId: 10)
class ShtesaOption {
  @HiveField(0)
  int sizeMm;
  @HiveField(1)
  double pricePerMeter;
  @HiveField(2, defaultValue: '')
  String label;

  ShtesaOption({
    required this.sizeMm,
    required this.pricePerMeter,
    this.label = '',
  });

  String displayLabel() {
    final trimmed = label.trim();
    if (trimmed.isEmpty) return '${sizeMm.toString()} mm';
    return '$trimmed (${sizeMm.toString()} mm)';
  }
}

@HiveType(typeId: 11)
class ShtesaSelection {
  @HiveField(0)
  int sizeMm;
  @HiveField(1)
  double pricePerMeter;
  @HiveField(2, defaultValue: '')
  String label;

  ShtesaSelection({
    required this.sizeMm,
    required this.pricePerMeter,
    this.label = '',
  });

  factory ShtesaSelection.fromOption(ShtesaOption option) {
    return ShtesaSelection(
      sizeMm: option.sizeMm,
      pricePerMeter: option.pricePerMeter,
      label: option.label,
    );
  }

  ShtesaSelection copy() {
    return ShtesaSelection(
      sizeMm: sizeMm,
      pricePerMeter: pricePerMeter,
      label: label,
    );
  }

  String displayLabel() {
    final trimmed = label.trim();
    if (trimmed.isEmpty) return '${sizeMm.toString()} mm';
    return '$trimmed (${sizeMm.toString()} mm)';
  }
}

@HiveType(typeId: 2)
class Glass extends HiveObject {
  @HiveField(0)
  String name;
  @HiveField(1)
  double pricePerM2;
  @HiveField(2, defaultValue: 0)
  double massPerM2;
  @HiveField(3, defaultValue: 0)
  double? ug; // Thermal transmittance of glass
  @HiveField(4, defaultValue: 0)
  double? psi; // Linear thermal transmittance of glass
  Glass({
    required this.name,
    required this.pricePerM2,
    this.massPerM2 = 0,
    this.ug,
    this.psi,
  });
}

@HiveType(typeId: 3)
class Blind extends HiveObject {
  @HiveField(0)
  String name;
  @HiveField(1)
  double pricePerM2;
  @HiveField(2, defaultValue: 0)
  int boxHeight; // height of the box in mm
  @HiveField(3, defaultValue: 0)
  double massPerM2;
  Blind({
    required this.name,
    required this.pricePerM2,
    this.boxHeight = 0,
    this.massPerM2 = 0,
  });
}

@HiveType(typeId: 4)
class Mechanism extends HiveObject {
  @HiveField(0)
  String name;
  @HiveField(1)
  double price;
  @HiveField(2, defaultValue: 0)
  double mass;
  Mechanism({required this.name, required this.price, this.mass = 0});
}

@HiveType(typeId: 5)
class Accessory extends HiveObject {
  @HiveField(0)
  String name;
  @HiveField(1)
  double price;
  @HiveField(2, defaultValue: 0)
  double mass;
  Accessory({required this.name, required this.price, this.mass = 0});
}

@HiveType(typeId: 8)
class ExtraCharge extends HiveObject {
  @HiveField(0)
  String description;
  @HiveField(1)
  double amount;
  ExtraCharge({this.description = '', this.amount = 0});

  ExtraCharge copy() => ExtraCharge(description: description, amount: amount);
}

class SectionInsets {
  final double left;
  final double right;
  final double top;
  final double bottom;
  const SectionInsets({
    required this.left,
    required this.right,
    required this.top,
    required this.bottom,
  });
}

// Window/Door Item in Offer
@HiveType(typeId: 6)
class WindowDoorItem extends HiveObject {
  @HiveField(0)
  String name;
  @HiveField(1)
  int width; // in mm
  @HiveField(2)
  int height; // in mm
  @HiveField(3)
  int quantity;
  @HiveField(4)
  int profileSetIndex;
  @HiveField(5)
  int glassIndex;
  @HiveField(6)
  int? blindIndex;
  @HiveField(7)
  int? mechanismIndex;
  @HiveField(8)
  int? accessoryIndex;
  @HiveField(9)
  int openings; // Number of sashes/openings, 0 means fixed
  @HiveField(10)
  String? photoPath; // path to a photo of this item
  @HiveField(11)
  double? manualPrice; // optional manual override for final price
  @HiveField(25)
  double?
      manualBasePrice; // optional manual override for base price (0% profit)
  @HiveField(12)
  double? extra1Price; // optional extra price 1
  @HiveField(13)
  double? extra2Price; // optional extra price 2
  @HiveField(14)
  String? extra1Desc; // description for extra price 1
  @HiveField(15)
  String? extra2Desc; // description for extra price 2
  @HiveField(16)
  int verticalSections; // number of sections horizontally
  @HiveField(17)
  int horizontalSections; // number of sections vertically
  @HiveField(18)
  List<bool> fixedSectors; // true if sector is fixed, false if it has a sash
  @HiveField(19)
  List<int> sectionWidths; // width of each vertical section
  @HiveField(20)
  List<int> sectionHeights; // height of each horizontal section
  @HiveField(21)
  List<bool> verticalAdapters; // true = adapter, false = T profile
  @HiveField(22)
  List<bool> horizontalAdapters; // true = adapter, false = T profile
  @HiveField(23)
  Uint8List? photoBytes; // raw image bytes
  @HiveField(24)
  String? notes; // optional notes for this item
  @HiveField(26)
  List<int>? perRowVerticalSections; // number of sections per horizontal row
  @HiveField(27)
  List<List<int>>?
      perRowSectionWidths; // width of each vertical section per row
  @HiveField(28)
  List<List<bool>>? perRowFixedSectors; // fixed/open per cell per row
  @HiveField(29)
  List<List<bool>>?
      perRowVerticalAdapters; // adapter flags between vertical sections per row
  @HiveField(30)
  ShtesaSelection? leftShtesa;
  @HiveField(31)
  ShtesaSelection? rightShtesa;
  @HiveField(32)
  ShtesaSelection? topShtesa;
  @HiveField(33)
  ShtesaSelection? bottomShtesa;

  WindowDoorItem({
    required this.name,
    required this.width,
    required this.height,
    required this.quantity,
    required this.profileSetIndex,
    required this.glassIndex,
    this.blindIndex,
    this.mechanismIndex,
    this.accessoryIndex,
    this.openings = 0,
    this.photoPath,
    this.photoBytes,
    this.manualPrice,
    this.manualBasePrice,
    this.extra1Price,
    this.extra2Price,
    this.extra1Desc,
    this.extra2Desc,
    this.notes,
    this.verticalSections = 1,
    this.horizontalSections = 1,
    List<bool>? fixedSectors,
    List<int>? sectionWidths,
    List<int>? sectionHeights,
    List<bool>? verticalAdapters,
    List<bool>? horizontalAdapters,
    this.perRowVerticalSections,
    this.perRowSectionWidths,
    this.perRowFixedSectors,
    this.perRowVerticalAdapters,
    this.leftShtesa,
    this.rightShtesa,
    this.topShtesa,
    this.bottomShtesa,
  })  : fixedSectors = fixedSectors ??
            List<bool>.filled(verticalSections * horizontalSections, false),
        sectionWidths = sectionWidths ?? List<int>.filled(verticalSections, 0),
        sectionHeights =
            sectionHeights ?? List<int>.filled(horizontalSections, 0),
        verticalAdapters = verticalAdapters ??
            List<bool>.filled(
                verticalSections > 0 ? verticalSections - 1 : 0, false),
        horizontalAdapters = horizontalAdapters ??
            List<bool>.filled(
                horizontalSections > 0 ? horizontalSections - 1 : 0, false);

  int get _leftShtesaSize => leftShtesa?.sizeMm ?? 0;
  int get _rightShtesaSize => rightShtesa?.sizeMm ?? 0;
  int get _topShtesaSize => topShtesa?.sizeMm ?? 0;
  int get _bottomShtesaSize => bottomShtesa?.sizeMm ?? 0;

  int get effectiveWidth =>
      (width - _leftShtesaSize - _rightShtesaSize).clamp(0, width);
  int get effectiveHeight =>
      (height - _topShtesaSize - _bottomShtesaSize).clamp(0, height);

  List<int> effectiveSectionHeights({int boxHeight = 0}) {
<<<<<<< HEAD
    if (horizontalSections <= 0) {
      return const <int>[];
    }

    final adjustedHeights = List<int>.from(sectionHeights);
    if (adjustedHeights.length < horizontalSections) {
      adjustedHeights
          .addAll(List<int>.filled(horizontalSections - adjustedHeights.length, 0));
    } else if (adjustedHeights.length > horizontalSections) {
      adjustedHeights.removeRange(horizontalSections, adjustedHeights.length);
    }

    final targetHeight = (effectiveHeight - boxHeight).clamp(0, effectiveHeight);
    final sumExceptLast = adjustedHeights
        .take(horizontalSections - 1)
        .fold<int>(0, (a, b) => a + b);
    final lastHeight = (targetHeight - sumExceptLast).clamp(0, targetHeight);
    adjustedHeights[horizontalSections - 1] = lastHeight;

=======
    final adjustedHeights = List<int>.from(sectionHeights);
    if (adjustedHeights.isNotEmpty) {
      adjustedHeights[adjustedHeights.length - 1] =
          (adjustedHeights.last - boxHeight).clamp(0, adjustedHeights.last);
    }
>>>>>>> b911bcb5
    return adjustedHeights;
  }

  int get horizontalShtesaTotal => _leftShtesaSize + _rightShtesaSize;
  int get verticalShtesaTotal => _topShtesaSize + _bottomShtesaSize;

  bool get hasPerRowLayout =>
      perRowVerticalSections != null && perRowVerticalSections!.isNotEmpty;

  int columnsInRow(int row) {
    if (horizontalSections <= 0) {
      return 0;
    }
    if (hasPerRowLayout) {
      if (row >= 0 && row < perRowVerticalSections!.length) {
        final value = perRowVerticalSections![row];
        return value > 0 ? value : 0;
      }
      return 0;
    }
    return verticalSections;
  }

  List<int> widthsForRow(int row) {
    final columns = columnsInRow(row);
    if (columns <= 0) {
      return const <int>[];
    }
    final targetWidth = effectiveWidth;
    if (hasPerRowLayout) {
      if (row >= 0 && row < (perRowSectionWidths?.length ?? 0)) {
        final rowWidths = perRowSectionWidths![row];
        if (rowWidths.length >= columns) {
          final values = List<int>.from(rowWidths.take(columns));
          if (values.isNotEmpty) {
            final sumExceptLast =
                values.take(values.length - 1).fold<int>(0, (a, b) => a + b);
            values[values.length - 1] =
                (targetWidth - sumExceptLast).clamp(0, targetWidth);
          }
          return values;
        }
        final values = List<int>.from(rowWidths)
          ..addAll(List<int>.filled(columns - rowWidths.length, 0));
        if (values.isNotEmpty) {
          final sumExceptLast =
              values.take(values.length - 1).fold<int>(0, (a, b) => a + b);
          values[values.length - 1] =
              (targetWidth - sumExceptLast).clamp(0, targetWidth);
        }
        return values;
      }
      final values = List<int>.filled(columns, 0);
      if (values.isNotEmpty) {
        values[values.length - 1] = targetWidth;
      }
      return values;
    }
    final values = List<int>.generate(
        columns, (c) => c < sectionWidths.length ? sectionWidths[c] : 0);
    if (values.isNotEmpty) {
      final sumExceptLast =
          values.take(values.length - 1).fold<int>(0, (a, b) => a + b);
      values[values.length - 1] =
          (targetWidth - sumExceptLast).clamp(0, targetWidth);
    }
    return values;
  }

  List<bool> fixedForRow(int row) {
    final columns = columnsInRow(row);
    if (columns <= 0) {
      return const <bool>[];
    }
    if (hasPerRowLayout) {
      if (row >= 0 && row < (perRowFixedSectors?.length ?? 0)) {
        final rowFixed = perRowFixedSectors![row];
        if (rowFixed.length >= columns) {
          return List<bool>.from(rowFixed.take(columns));
        }
        return List<bool>.from(rowFixed)
          ..addAll(List<bool>.filled(columns - rowFixed.length, false));
      }
      return List<bool>.filled(columns, true);
    }
    return List<bool>.generate(columns, (c) {
      final idx = row * verticalSections + c;
      if (idx >= 0 && idx < fixedSectors.length) {
        return fixedSectors[idx];
      }
      return true;
    });
  }

  bool isFixedAt(int row, int column) {
    if (hasPerRowLayout) {
      if (row >= 0 &&
          row < (perRowFixedSectors?.length ?? 0) &&
          column >= 0 &&
          column < (perRowFixedSectors![row].length)) {
        return perRowFixedSectors![row][column];
      }
      return true;
    }
    final idx = row * verticalSections + column;
    if (idx >= 0 && idx < fixedSectors.length) {
      return fixedSectors[idx];
    }
    return true;
  }

  void setFixedAt(int row, int column, bool value) {
    if (hasPerRowLayout) {
      if (row >= 0 &&
          row < (perRowFixedSectors?.length ?? 0) &&
          column >= 0 &&
          column < perRowFixedSectors![row].length) {
        perRowFixedSectors![row][column] = value;
      }
      return;
    }
    final idx = row * verticalSections + column;
    if (idx >= 0 && idx < fixedSectors.length) {
      fixedSectors[idx] = value;
    }
  }

  List<bool> verticalAdaptersForRow(int row) {
    final columns = columnsInRow(row);
    if (columns <= 1) {
      return const <bool>[];
    }
    if (hasPerRowLayout) {
      if (row >= 0 && row < (perRowVerticalAdapters?.length ?? 0)) {
        final rowAdapters = perRowVerticalAdapters![row];
        if (rowAdapters.length >= columns - 1) {
          return List<bool>.from(rowAdapters.take(columns - 1));
        }
        return List<bool>.from(rowAdapters)
          ..addAll(List<bool>.filled(columns - 1 - rowAdapters.length, false));
      }
      return List<bool>.filled(columns - 1, false);
    }
    return List<bool>.generate(columns - 1, (i) {
      if (i >= 0 && i < verticalAdapters.length) {
        return verticalAdapters[i];
      }
      return false;
    });
  }

  bool verticalAdapterAt(int row, int index) {
    if (hasPerRowLayout) {
      if (row >= 0 &&
          row < (perRowVerticalAdapters?.length ?? 0) &&
          index >= 0 &&
          index < perRowVerticalAdapters![row].length) {
        return perRowVerticalAdapters![row][index];
      }
      return false;
    }
    if (index >= 0 && index < verticalAdapters.length) {
      return verticalAdapters[index];
    }
    return false;
  }

  int flattenedIndex(int row, int column) {
    if (!hasPerRowLayout) {
      return row * verticalSections + column;
    }
    int idx = 0;
    for (int r = 0; r < row && r < horizontalSections; r++) {
      idx += columnsInRow(r);
    }
    return idx + column;
  }

  int totalCells() {
    if (!hasPerRowLayout) {
      return verticalSections * horizontalSections;
    }
    int total = 0;
    for (int r = 0; r < horizontalSections; r++) {
      total += columnsInRow(r);
    }
    return total;
  }

  List<List<T>> _clone2d<T>(List<List<T>>? source) {
    if (source == null) {
      return <List<T>>[];
    }
    return List<List<T>>.generate(
        source.length, (i) => List<T>.from(source[i], growable: true),
        growable: true);
  }

  WindowDoorItem copy() {
    return WindowDoorItem(
      name: name,
      width: width,
      height: height,
      quantity: quantity,
      profileSetIndex: profileSetIndex,
      glassIndex: glassIndex,
      blindIndex: blindIndex,
      mechanismIndex: mechanismIndex,
      accessoryIndex: accessoryIndex,
      openings: openings,
      photoPath: photoPath,
      photoBytes: photoBytes != null ? Uint8List.fromList(photoBytes!) : null,
      manualPrice: manualPrice,
      manualBasePrice: manualBasePrice,
      extra1Price: extra1Price,
      extra2Price: extra2Price,
      extra1Desc: extra1Desc,
      extra2Desc: extra2Desc,
      notes: notes,
      verticalSections: verticalSections,
      horizontalSections: horizontalSections,
      fixedSectors: List<bool>.from(fixedSectors),
      sectionWidths: List<int>.from(sectionWidths),
      sectionHeights: List<int>.from(sectionHeights),
      verticalAdapters: List<bool>.from(verticalAdapters),
      horizontalAdapters: List<bool>.from(horizontalAdapters),
      perRowVerticalSections: perRowVerticalSections != null
          ? List<int>.from(perRowVerticalSections!)
          : null,
      perRowSectionWidths: perRowSectionWidths != null
          ? _clone2d<int>(perRowSectionWidths!)
          : null,
      perRowFixedSectors: perRowFixedSectors != null
          ? _clone2d<bool>(perRowFixedSectors!)
          : null,
      perRowVerticalAdapters: perRowVerticalAdapters != null
          ? _clone2d<bool>(perRowVerticalAdapters!)
          : null,
      leftShtesa: leftShtesa?.copy(),
      rightShtesa: rightShtesa?.copy(),
      topShtesa: topShtesa?.copy(),
      bottomShtesa: bottomShtesa?.copy(),
    );
  }

  SectionInsets sectionInsets(ProfileSet set, int row, int col) {
    final halfT = set.tInnerThickness.toDouble() / 2;
    final l = set.lInnerThickness.toDouble();
    final columns = columnsInRow(row);
    return SectionInsets(
      left: col == 0 ? l : halfT,
      right: col == columns - 1 ? l : halfT,
      top: row == 0 ? l : halfT,
      bottom: row == horizontalSections - 1 ? l : halfT,
    );
  }

  /// Returns the cost for profiles using the exact section sizes.
  /// If [boxHeight] is provided, it will be subtracted from the total height
  /// (including the last section height) before calculating the cost.
  double calculateProfileCost(ProfileSet set, {int boxHeight = 0}) {
    final frameWidth = effectiveWidth;
    final frameHeight = (effectiveHeight - boxHeight).clamp(0, effectiveHeight);
    final effectiveHeights = effectiveSectionHeights(boxHeight: boxHeight);
    final l = set.lInnerThickness.toDouble();
    final z = set.zInnerThickness.toDouble();
    const melt = 6.0;
    final sashAdd = set.sashValue.toDouble();

    double frameLength =
        2 * (frameWidth + frameHeight) / 1000.0 * set.priceL;
    double sashLength = 0;
    double adapterLength = 0;
    double tLength = 0;
    double glazingBeadLength = 0;

    for (int r = 0; r < horizontalSections; r++) {
      final rowWidths = widthsForRow(r);
      for (int c = 0; c < rowWidths.length; c++) {
        final w = rowWidths[c].toDouble();
        final h = effectiveHeights[r].toDouble();
        final insets = sectionInsets(set, r, c);
        if (!isFixedAt(r, c)) {
          final sashW = (w - insets.left - insets.right + sashAdd).clamp(0, w);
          final sashH = (h - insets.top - insets.bottom + sashAdd).clamp(0, h);
          sashLength += 2 * (sashW + sashH) / 1000.0 * set.priceZ;
          final beadW = (sashW - melt - 2 * z).clamp(0, sashW);
          final beadH = (sashH - melt - 2 * z).clamp(0, sashH);
          glazingBeadLength += 2 * (beadW + beadH) / 1000.0 * set.priceLlajsne;
        } else {
          final beadW = (w - insets.left - insets.right).clamp(0, w);
          final beadH = (h - insets.top - insets.bottom).clamp(0, h);
          glazingBeadLength += 2 * (beadW + beadH) / 1000.0 * set.priceLlajsne;
        }
      }
    }

    if (hasPerRowLayout) {
      for (int r = 0; r < horizontalSections; r++) {
        final rowAdapters = verticalAdaptersForRow(r);
        final rowHeight = effectiveHeights[r];
        for (int i = 0; i < rowAdapters.length; i++) {
          final len = (rowHeight - 2 * l).clamp(0, rowHeight);
          if (rowAdapters[i]) {
            adapterLength += (len / 1000.0) * set.priceAdapter;
          } else {
            tLength += (len / 1000.0) * set.priceT;
          }
        }
      }
    } else {
      for (int i = 0; i < verticalSections - 1; i++) {
        final len = (frameHeight - 2 * l).clamp(0, frameHeight);
        if (verticalAdapters[i]) {
          adapterLength += (len / 1000.0) * set.priceAdapter;
        } else {
          tLength += (len / 1000.0) * set.priceT;
        }
      }
    }
    for (int i = 0; i < horizontalSections - 1; i++) {
      final len = (frameWidth - 2 * l).clamp(0, frameWidth);
      if (horizontalAdapters[i]) {
        adapterLength += (len / 1000.0) * set.priceAdapter;
      } else {
        tLength += (len / 1000.0) * set.priceT;
      }
    }

    return frameLength +
        sashLength +
        adapterLength +
        tLength +
        glazingBeadLength;
  }

  /// Returns cost for glass, given selected [Glass] and section sizes.
  double calculateGlassCost(ProfileSet set, Glass glass, {int boxHeight = 0}) {
    final effectiveHeights = effectiveSectionHeights(boxHeight: boxHeight);
    final l = set.lInnerThickness.toDouble();
    final z = set.zInnerThickness.toDouble();
    const melt = 6.0;
    final sashAdd = set.sashValue.toDouble();
    final fixedTakeoff = set.fixedGlassTakeoff.toDouble();
    final sashTakeoff = set.sashGlassTakeoff.toDouble();

    double total = 0;
    for (int r = 0; r < horizontalSections; r++) {
      final rowWidths = widthsForRow(r);
      for (int c = 0; c < rowWidths.length; c++) {
        final w = rowWidths[c].toDouble();
        final h = effectiveHeights[r].toDouble();
        final insets = sectionInsets(set, r, c);
        if (!isFixedAt(r, c)) {
          final sashW = (w - insets.left - insets.right + sashAdd).clamp(0, w);
          final sashH = (h - insets.top - insets.bottom + sashAdd).clamp(0, h);
          final glassW = (sashW - melt - 2 * z - sashTakeoff).clamp(0, sashW);
          final glassH = (sashH - melt - 2 * z - sashTakeoff).clamp(0, sashH);
          final area = (glassW / 1000.0) * (glassH / 1000.0);
          total += area * glass.pricePerM2;
        } else {
          final effectiveW =
              (w - insets.left - insets.right - fixedTakeoff).clamp(0, w);
          final effectiveH =
              (h - insets.top - insets.bottom - fixedTakeoff).clamp(0, h);
          final area = (effectiveW / 1000.0) * (effectiveH / 1000.0);
          total += area * glass.pricePerM2;
        }
      }
    }
    return total;
  }

  /// Returns the mass for profiles using the exact section sizes.
  /// Follows the same logic as [calculateProfileCost] but multiplies lengths
  /// with the corresponding mass per meter from [ProfileSet].
  double calculateProfileMass(ProfileSet set, {int boxHeight = 0}) {
    final frameHeight = (effectiveHeight - boxHeight).clamp(0, effectiveHeight);
    final frameWidth = effectiveWidth;
    final effectiveHeights = effectiveSectionHeights(boxHeight: boxHeight);
    final l = set.lInnerThickness.toDouble();
    final z = set.zInnerThickness.toDouble();
    const melt = 6.0;
    final sashAdd = set.sashValue.toDouble();

    double frameLength =
        2 * (frameWidth + frameHeight) / 1000.0 * set.massL;
    double sashLength = 0;
    double adapterLength = 0;
    double tLength = 0;
    double glazingBeadLength = 0;

    for (int r = 0; r < horizontalSections; r++) {
      final rowWidths = widthsForRow(r);
      for (int c = 0; c < rowWidths.length; c++) {
        final w = rowWidths[c].toDouble();
        final h = effectiveHeights[r].toDouble();
        final insets = sectionInsets(set, r, c);
        if (!isFixedAt(r, c)) {
          final sashW = (w - insets.left - insets.right + sashAdd).clamp(0, w);
          final sashH = (h - insets.top - insets.bottom + sashAdd).clamp(0, h);
          sashLength += 2 * (sashW + sashH) / 1000.0 * set.massZ;
          final beadW = (sashW - melt - 2 * z).clamp(0, sashW);
          final beadH = (sashH - melt - 2 * z).clamp(0, sashH);
          glazingBeadLength += 2 * (beadW + beadH) / 1000.0 * set.massLlajsne;
        } else {
          final beadW = (w - insets.left - insets.right).clamp(0, w);
          final beadH = (h - insets.top - insets.bottom).clamp(0, h);
          glazingBeadLength += 2 * (beadW + beadH) / 1000.0 * set.massLlajsne;
        }
      }
    }

    if (hasPerRowLayout) {
      for (int r = 0; r < horizontalSections; r++) {
        final rowAdapters = verticalAdaptersForRow(r);
        final rowHeight = effectiveHeights[r];
        for (int i = 0; i < rowAdapters.length; i++) {
          final len = (rowHeight - 2 * l).clamp(0, rowHeight);
          if (rowAdapters[i]) {
            adapterLength += (len / 1000.0) * set.massAdapter;
          } else {
            tLength += (len / 1000.0) * set.massT;
          }
        }
      }
    } else {
      for (int i = 0; i < verticalSections - 1; i++) {
        final len = (frameHeight - 2 * l).clamp(0, frameHeight);
        if (verticalAdapters[i]) {
          adapterLength += (len / 1000.0) * set.massAdapter;
        } else {
          tLength += (len / 1000.0) * set.massT;
        }
      }
    }
    for (int i = 0; i < horizontalSections - 1; i++) {
      final len = (frameWidth - 2 * l).clamp(0, frameWidth);
      if (horizontalAdapters[i]) {
        adapterLength += (len / 1000.0) * set.massAdapter;
      } else {
        tLength += (len / 1000.0) * set.massT;
      }
    }

    return frameLength +
        sashLength +
        adapterLength +
        tLength +
        glazingBeadLength;
  }

  /// Returns the cost contribution of all selected shtesa (additions) for
  /// this item. Vertical additions use the full height while horizontal ones
  /// span the effective width between vertical additions.
  double calculateShtesaCost() {
    double total = 0;
    if (leftShtesa != null) {
      total += (height / 1000.0) * leftShtesa!.pricePerMeter;
    }
    if (rightShtesa != null) {
      total += (height / 1000.0) * rightShtesa!.pricePerMeter;
    }
    final horizontalLength = effectiveWidth.toDouble();
    if (topShtesa != null) {
      total += (horizontalLength / 1000.0) * topShtesa!.pricePerMeter;
    }
    if (bottomShtesa != null) {
      total += (horizontalLength / 1000.0) * bottomShtesa!.pricePerMeter;
    }
    return total;
  }

  /// Returns mass for glass, given selected [Glass] and section sizes.
  double calculateGlassMass(ProfileSet set, Glass glass, {int boxHeight = 0}) {
    final effectiveHeights = effectiveSectionHeights(boxHeight: boxHeight);
    final l = set.lInnerThickness.toDouble();
    final z = set.zInnerThickness.toDouble();
    const melt = 6.0;
    final sashAdd = set.sashValue.toDouble();
    final fixedTakeoff = set.fixedGlassTakeoff.toDouble();
    final sashTakeoff = set.sashGlassTakeoff.toDouble();

    double total = 0;
    for (int r = 0; r < horizontalSections; r++) {
      final rowWidths = widthsForRow(r);
      for (int c = 0; c < rowWidths.length; c++) {
        final w = rowWidths[c].toDouble();
        final h = effectiveHeights[r].toDouble();
        final insets = sectionInsets(set, r, c);
        if (!isFixedAt(r, c)) {
          final sashW = (w - insets.left - insets.right + sashAdd).clamp(0, w);
          final sashH = (h - insets.top - insets.bottom + sashAdd).clamp(0, h);
          final glassW = (sashW - melt - 2 * z - sashTakeoff).clamp(0, sashW);
          final glassH = (sashH - melt - 2 * z - sashTakeoff).clamp(0, sashH);
          final area = (glassW / 1000.0) * (glassH / 1000.0);
          total += area * glass.massPerM2;
        } else {
          final effectiveW =
              (w - insets.left - insets.right - fixedTakeoff).clamp(0, w);
          final effectiveH =
              (h - insets.top - insets.bottom - fixedTakeoff).clamp(0, h);
          final area = (effectiveW / 1000.0) * (effectiveH / 1000.0);
          total += area * glass.massPerM2;
        }
      }
    }
    return total;
  }

  /// Returns the total glass area for the window/door in square meters.
  ///
  /// This mirrors the logic from [calculateGlassMass] but without applying the
  /// glass mass per square meter so the caller can compute areas directly.
  double calculateGlassArea(ProfileSet set, {int boxHeight = 0}) {
    final effectiveHeights = effectiveSectionHeights(boxHeight: boxHeight);
    final l = set.lInnerThickness.toDouble();
    final z = set.zInnerThickness.toDouble();
    const melt = 6.0;
    final sashAdd = set.sashValue.toDouble();
    final fixedTakeoff = set.fixedGlassTakeoff.toDouble();
    final sashTakeoff = set.sashGlassTakeoff.toDouble();

    double total = 0;
    for (int r = 0; r < horizontalSections; r++) {
      final rowWidths = widthsForRow(r);
      for (int c = 0; c < rowWidths.length; c++) {
        final w = rowWidths[c].toDouble();
        final h = effectiveHeights[r].toDouble();
        final insets = sectionInsets(set, r, c);
        if (!isFixedAt(r, c)) {
          final sashW = (w - insets.left - insets.right + sashAdd).clamp(0, w);
          final sashH = (h - insets.top - insets.bottom + sashAdd).clamp(0, h);
          final glassW = (sashW - melt - 2 * z - sashTakeoff).clamp(0, sashW);
          final glassH = (sashH - melt - 2 * z - sashTakeoff).clamp(0, sashH);
          total += (glassW / 1000.0) * (glassH / 1000.0);
        } else {
          final effectiveW =
              (w - insets.left - insets.right - fixedTakeoff).clamp(0, w);
          final effectiveH =
              (h - insets.top - insets.bottom - fixedTakeoff).clamp(0, h);
          total += (effectiveW / 1000.0) * (effectiveH / 1000.0);
        }
      }
    }
    return total;
  }

  /// Returns the total area for the entire window/door item in square meters
  /// using the overall width and height dimensions.
  double calculateTotalArea() {
    return (effectiveWidth / 1000.0) * (effectiveHeight / 1000.0);
  }

  /// Returns the area to use when calculating blind pricing. If the total
  /// area is below 1 m², a minimum of 1 m² is applied for pricing purposes.
  double calculateBlindPricingArea() {
    final area = calculateTotalArea();
    return area < 1 ? 1 : area;
  }

  /// Calculates Uw value for the window/door item. Returns null if any
  /// required parameter is missing.
  double? calculateUw(ProfileSet set, Glass glass, {int boxHeight = 0}) {
    final uf = set.uf;
    final ug = glass.ug;
    final psi = glass.psi;
    if (uf == null || ug == null || psi == null) return null;

    final effectiveHeight = (height - boxHeight).clamp(0, height);
    final effectiveHeights = List<int>.from(sectionHeights);
    if (effectiveHeights.isNotEmpty) {
      effectiveHeights[effectiveHeights.length - 1] =
          (effectiveHeights.last - boxHeight).clamp(0, effectiveHeights.last);
    }
    final l = set.lInnerThickness.toDouble();
    final z = set.zInnerThickness.toDouble();
    const melt = 6.0;
    final sashAdd = set.sashValue.toDouble();
    final fixedTakeoff = set.fixedGlassTakeoff.toDouble();
    final sashTakeoff = set.sashGlassTakeoff.toDouble();

    double frameLen = 2 * (frameWidth + frameHeight) / 1000.0;
    double sashLen = 0;
    double adapterLen = 0;
    double tLen = 0;
    double ag = 0;
    double lg = 0;

    for (int r = 0; r < horizontalSections; r++) {
      final rowWidths = widthsForRow(r);
      for (int c = 0; c < rowWidths.length; c++) {
        final w = rowWidths[c].toDouble();
        final h = effectiveHeights[r].toDouble();
        final insets = sectionInsets(set, r, c);
        double glassW;
        double glassH;
        if (!isFixedAt(r, c)) {
          final sashW =
              (w - insets.left - insets.right + sashAdd).clamp(0, w).toDouble();
          final sashH =
              (h - insets.top - insets.bottom + sashAdd).clamp(0, h).toDouble();
          sashLen += 2 * (sashW + sashH) / 1000.0;
          glassW =
              (sashW - melt - 2 * z - sashTakeoff).clamp(0, sashW).toDouble();
          glassH =
              (sashH - melt - 2 * z - sashTakeoff).clamp(0, sashH).toDouble();
        } else {
          glassW = (w - insets.left - insets.right - fixedTakeoff)
              .clamp(0, w)
              .toDouble();
          glassH = (h - insets.top - insets.bottom - fixedTakeoff)
              .clamp(0, h)
              .toDouble();
        }
        ag += (glassW / 1000.0) * (glassH / 1000.0);
        lg += 2 * ((glassW + glassH) / 1000.0);
      }
    }

    if (hasPerRowLayout) {
      for (int r = 0; r < horizontalSections; r++) {
        final rowAdapters = verticalAdaptersForRow(r);
        final rowHeight = effectiveHeights[r];
        for (int i = 0; i < rowAdapters.length; i++) {
          final len = (rowHeight - 2 * l).clamp(0, rowHeight) / 1000.0;
          if (rowAdapters[i]) {
            adapterLen += len;
          } else {
            tLen += len;
          }
        }
      }
    } else {
      for (int i = 0; i < verticalSections - 1; i++) {
        final len = (frameHeight - 2 * l).clamp(0, frameHeight) / 1000.0;
        if (verticalAdapters[i]) {
          adapterLen += len;
        } else {
          tLen += len;
        }
      }
    }
    for (int i = 0; i < horizontalSections - 1; i++) {
      final len = (frameWidth - 2 * l).clamp(0, frameWidth) / 1000.0;
      if (horizontalAdapters[i]) {
        adapterLen += len;
      } else {
        tLen += len;
      }
    }

    final af = frameLen * (set.lOuterThickness / 1000.0) +
        sashLen * (set.zOuterThickness / 1000.0) +
        adapterLen * (set.adapterOuterThickness / 1000.0) +
        tLen * (set.tOuterThickness / 1000.0);

    final denom = ag + af;
    if (denom == 0) return null;
    return (af * uf + ag * ug + lg * psi) / denom;
  }
}

@HiveType(typeId: 7)
class Offer extends HiveObject {
  @HiveField(0)
  String id;
  @HiveField(1)
  int customerIndex;
  @HiveField(2)
  DateTime date;
  @HiveField(3, defaultValue: const [])
  List<WindowDoorItem> items;
  @HiveField(4, defaultValue: 0)
  double profitPercent;
  @HiveField(5, defaultValue: const [])
  List<ExtraCharge> extraCharges;
  @HiveField(6, defaultValue: 0)
  double discountPercent;
  @HiveField(7, defaultValue: 0)
  double discountAmount;
  @HiveField(8, defaultValue: '')
  String notes;
  @HiveField(9)
  DateTime lastEdited;
  @HiveField(10, defaultValue: 0)
  int defaultProfileSetIndex;
  @HiveField(11, defaultValue: 0)
  int defaultGlassIndex;
  @HiveField(12, defaultValue: const [])
  List<OfferVersion> versions;
  @HiveField(13, defaultValue: 0)
  int offerNumber;
  @HiveField(14, defaultValue: -1)
  int defaultBlindIndex;
  Offer({
    required this.id,
    required this.customerIndex,
    required this.date,
    required this.items,
    this.profitPercent = 0,
    List<ExtraCharge>? extraCharges,
    this.discountPercent = 0,
    this.discountAmount = 0,
    this.notes = '',
    this.defaultProfileSetIndex = 0,
    this.defaultGlassIndex = 0,
    this.defaultBlindIndex = -1,
    List<OfferVersion>? versions,
    DateTime? lastEdited,
    this.offerNumber = 0,
  })  : lastEdited = lastEdited ?? DateTime.now(),
        extraCharges = extraCharges ?? [],
        versions = versions ?? [];

  OfferVersion createVersion({required String name}) {
    return OfferVersion(
      name: name,
      createdAt: DateTime.now(),
      items: items,
      profitPercent: profitPercent,
      extraCharges: extraCharges,
      discountPercent: discountPercent,
      discountAmount: discountAmount,
      notes: notes,
      defaultProfileSetIndex: defaultProfileSetIndex,
      defaultGlassIndex: defaultGlassIndex,
      defaultBlindIndex: defaultBlindIndex,
      customerIndex: customerIndex,
    );
  }

  void applyVersion(OfferVersion version) {
    customerIndex = version.customerIndex;
    items = [for (final item in version.items) item.copy()];
    profitPercent = version.profitPercent;
    extraCharges = [for (final charge in version.extraCharges) charge.copy()];
    discountPercent = version.discountPercent;
    discountAmount = version.discountAmount;
    notes = version.notes;
    defaultProfileSetIndex = version.defaultProfileSetIndex;
    defaultGlassIndex = version.defaultGlassIndex;
    defaultBlindIndex = version.defaultBlindIndex;
  }
}

@HiveType(typeId: 9)
class OfferVersion extends HiveObject {
  @HiveField(0)
  String name;
  @HiveField(1)
  DateTime createdAt;
  @HiveField(2)
  List<WindowDoorItem> items;
  @HiveField(3)
  double profitPercent;
  @HiveField(4)
  List<ExtraCharge> extraCharges;
  @HiveField(5)
  double discountPercent;
  @HiveField(6)
  double discountAmount;
  @HiveField(7)
  String notes;
  @HiveField(8)
  int defaultProfileSetIndex;
  @HiveField(9)
  int defaultGlassIndex;
  @HiveField(10)
  int defaultBlindIndex;
  @HiveField(11)
  int customerIndex;

  OfferVersion({
    required this.name,
    DateTime? createdAt,
    List<WindowDoorItem>? items,
    this.profitPercent = 0,
    List<ExtraCharge>? extraCharges,
    this.discountPercent = 0,
    this.discountAmount = 0,
    this.notes = '',
    this.defaultProfileSetIndex = 0,
    this.defaultGlassIndex = 0,
    this.defaultBlindIndex = -1,
    this.customerIndex = 0,
  })  : createdAt = createdAt ?? DateTime.now(),
        items = items != null
            ? items.map((item) => item.copy()).toList()
            : <WindowDoorItem>[],
        extraCharges = extraCharges != null
            ? extraCharges.map((charge) => charge.copy()).toList()
            : <ExtraCharge>[];
}<|MERGE_RESOLUTION|>--- conflicted
+++ resolved
@@ -391,33 +391,11 @@
       (height - _topShtesaSize - _bottomShtesaSize).clamp(0, height);
 
   List<int> effectiveSectionHeights({int boxHeight = 0}) {
-<<<<<<< HEAD
-    if (horizontalSections <= 0) {
-      return const <int>[];
-    }
-
-    final adjustedHeights = List<int>.from(sectionHeights);
-    if (adjustedHeights.length < horizontalSections) {
-      adjustedHeights
-          .addAll(List<int>.filled(horizontalSections - adjustedHeights.length, 0));
-    } else if (adjustedHeights.length > horizontalSections) {
-      adjustedHeights.removeRange(horizontalSections, adjustedHeights.length);
-    }
-
-    final targetHeight = (effectiveHeight - boxHeight).clamp(0, effectiveHeight);
-    final sumExceptLast = adjustedHeights
-        .take(horizontalSections - 1)
-        .fold<int>(0, (a, b) => a + b);
-    final lastHeight = (targetHeight - sumExceptLast).clamp(0, targetHeight);
-    adjustedHeights[horizontalSections - 1] = lastHeight;
-
-=======
     final adjustedHeights = List<int>.from(sectionHeights);
     if (adjustedHeights.isNotEmpty) {
       adjustedHeights[adjustedHeights.length - 1] =
           (adjustedHeights.last - boxHeight).clamp(0, adjustedHeights.last);
     }
->>>>>>> b911bcb5
     return adjustedHeights;
   }
 
