--- conflicted
+++ resolved
@@ -358,25 +358,13 @@
     return net;
   }
 
-<<<<<<< HEAD
-  int get effectiveHeightValue {
-=======
   int effectiveHeight() {
->>>>>>> c704d547
     final reduction = shtesa?.verticalReduction() ?? 0;
     final net = height - reduction;
     if (net < 0) return 0;
     return net;
   }
 
-<<<<<<< HEAD
-  // Kept for backward compatibility with older callers that expect a method.
-  // Using a getter prevents any definite-assignment confusion while keeping
-  // the original API surface intact.
-  int effectiveHeight() => effectiveHeightValue;
-
-=======
->>>>>>> c704d547
   double _shtesaPriceFor(int? sizeMm, double runLengthM,
       List<ShtesaOption>? options) {
     if (sizeMm == null || runLengthM <= 0) return 0;
@@ -636,13 +624,8 @@
   /// (including the last section height) before calculating the cost.
   double calculateProfileCost(ProfileSet set, {int boxHeight = 0}) {
     final netWidth = effectiveWidth();
-<<<<<<< HEAD
-    final netHeight = effectiveHeightValue;
-    final reducedHeight = (netHeight - boxHeight).clamp(0, netHeight);
-=======
     final netHeight = effectiveHeight();
     final effectiveHeight = (netHeight - boxHeight).clamp(0, netHeight);
->>>>>>> c704d547
     final effectiveHeights = List<int>.from(sectionHeights);
     if (effectiveHeights.isNotEmpty) {
       effectiveHeights[effectiveHeights.length - 1] =
@@ -653,11 +636,7 @@
     const melt = 6.0;
     final sashAdd = set.sashValue.toDouble();
 
-<<<<<<< HEAD
-    double frameLength = 2 * (netWidth + reducedHeight) / 1000.0 * set.priceL;
-=======
     double frameLength = 2 * (netWidth + effectiveHeight) / 1000.0 * set.priceL;
->>>>>>> c704d547
     double sashLength = 0;
     double adapterLength = 0;
     double tLength = 0;
@@ -769,13 +748,8 @@
   /// with the corresponding mass per meter from [ProfileSet].
   double calculateProfileMass(ProfileSet set, {int boxHeight = 0}) {
     final netWidth = effectiveWidth();
-<<<<<<< HEAD
-    final netHeight = effectiveHeightValue;
-    final reducedHeight = (netHeight - boxHeight).clamp(0, netHeight);
-=======
     final netHeight = effectiveHeight();
     final effectiveHeight = (netHeight - boxHeight).clamp(0, netHeight);
->>>>>>> c704d547
     final effectiveHeights = List<int>.from(sectionHeights);
     if (effectiveHeights.isNotEmpty) {
       effectiveHeights[effectiveHeights.length - 1] =
@@ -786,11 +760,7 @@
     const melt = 6.0;
     final sashAdd = set.sashValue.toDouble();
 
-<<<<<<< HEAD
-    double frameLength = 2 * (netWidth + reducedHeight) / 1000.0 * set.massL;
-=======
     double frameLength = 2 * (netWidth + effectiveHeight) / 1000.0 * set.massL;
->>>>>>> c704d547
     double sashLength = 0;
     double adapterLength = 0;
     double tLength = 0;
@@ -943,11 +913,7 @@
   /// using the overall width and height dimensions.
   double calculateTotalArea() {
     final netWidth = effectiveWidth();
-<<<<<<< HEAD
-    final netHeight = effectiveHeightValue;
-=======
     final netHeight = effectiveHeight();
->>>>>>> c704d547
     return (netWidth / 1000.0) * (netHeight / 1000.0);
   }
 
@@ -967,13 +933,8 @@
     if (uf == null || ug == null || psi == null) return null;
 
     final netWidth = effectiveWidth();
-<<<<<<< HEAD
-    final netHeight = effectiveHeightValue;
-    final reducedHeight = (netHeight - boxHeight).clamp(0, netHeight);
-=======
     final netHeight = effectiveHeight();
     final effectiveHeight = (netHeight - boxHeight).clamp(0, netHeight);
->>>>>>> c704d547
     final effectiveHeights = List<int>.from(sectionHeights);
     if (effectiveHeights.isNotEmpty) {
       effectiveHeights[effectiveHeights.length - 1] =
@@ -986,11 +947,7 @@
     final fixedTakeoff = set.fixedGlassTakeoff.toDouble();
     final sashTakeoff = set.sashGlassTakeoff.toDouble();
 
-<<<<<<< HEAD
-    double frameLen = 2 * (netWidth + reducedHeight) / 1000.0;
-=======
     double frameLen = 2 * (netWidth + effectiveHeight) / 1000.0;
->>>>>>> c704d547
     double sashLen = 0;
     double adapterLen = 0;
     double tLen = 0;
