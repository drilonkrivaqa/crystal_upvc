--- conflicted
+++ resolved
@@ -160,11 +160,7 @@
     List<bool>? verticalAdapters,
     List<bool>? horizontalAdapters,
   }) : fixedSectors =
-<<<<<<< HEAD
       fixedSectors ?? List<bool>.filled(verticalSections * horizontalSections, false),
-=======
-            fixedSectors ?? List<bool>.filled(verticalSections * horizontalSections, false),
->>>>>>> a9b26430
         sectionWidths = sectionWidths ?? List<int>.filled(verticalSections, 0),
         sectionHeights = sectionHeights ?? List<int>.filled(horizontalSections, 0),
         verticalAdapters =
@@ -174,104 +170,52 @@
 
   /// Returns the cost for profiles, given the selected ProfileSet
   double calculateProfileCost(ProfileSet set) {
-    double frameLength = 2 * (width + height) / 1000.0 * set.priceL;
+    double frameLength = 2 * (width + height) / 1000.0 * set.priceL; // in meters
     double sashLength = 0;
     double adapterLength = 0;
     double tLength = 0;
     double glazingBeadLength = 0;
-
-    // Calculate sash and bead for each sector
-    for (int r = 0; r < horizontalSections; r++) {
-      for (int c = 0; c < verticalSections; c++) {
-        int index = r * verticalSections + c;
-        int w = sectionWidths.isNotEmpty
-            ? (sectionWidths[c] == 0
-<<<<<<< HEAD
-            ? width ~/ verticalSections
-            : sectionWidths[c])
-            : width ~/ verticalSections;
-        int h = sectionHeights.isNotEmpty
-            ? (sectionHeights[r] == 0
-            ? height ~/ horizontalSections
-            : sectionHeights[r])
-=======
-                ? width ~/ verticalSections
-                : sectionWidths[c])
-            : width ~/ verticalSections;
-        int h = sectionHeights.isNotEmpty
-            ? (sectionHeights[r] == 0
-                ? height ~/ horizontalSections
-                : sectionHeights[r])
->>>>>>> a9b26430
-            : height ~/ horizontalSections;
-        if (!fixedSectors[index]) {
-          double sashW = (w - 90).clamp(0, w).toDouble();
-          double sashH = (h - 90).clamp(0, h).toDouble();
-          sashLength += 2 * (sashW + sashH) / 1000.0 * set.priceZ;
-          glazingBeadLength += 2 * (sashW + sashH) / 1000.0 * set.priceLlajsne;
-        } else {
-          glazingBeadLength += 2 * (w + h - 40) / 1000.0 * set.priceLlajsne;
-        }
+    // For every opening, add a sash. Sash size = (width-90) x (height-90)
+    if (openings > 0) {
+      double sashW = (width - 90).clamp(0, width).toDouble();
+      double sashH = (height - 90).clamp(0, height).toDouble();
+      sashLength = openings * 2 * (sashW + sashH) / 1000.0 * set.priceZ;
+      // Adapter or T profile for multiple sashes
+      if (openings == 2) {
+        // For double sash: use adapter (vertical, frame height)
+        adapterLength = (height / 1000.0) * set.priceAdapter;
+      } else if (openings > 2) {
+        // For more than 2 sashes: T profiles, (openings-1) verticals
+        tLength = ((openings - 1) * height / 1000.0) * set.priceT;
       }
     }
-
-    // Divisions
-    for (int i = 0; i < verticalSections - 1; i++) {
-      double length = height / 1000.0;
-      if (verticalAdapters[i]) {
-        adapterLength += length * set.priceAdapter;
-      } else {
-        tLength += length * set.priceT;
-      }
-    }
-    for (int i = 0; i < horizontalSections - 1; i++) {
-      double length = width / 1000.0;
-      if (horizontalAdapters[i]) {
-        adapterLength += length * set.priceAdapter;
-      } else {
-        tLength += length * set.priceT;
-      }
-    }
-
+    if (openings > 0) {
+      double sashW = (width - 90).clamp(0, width).toDouble();
+      double sashH = (height - 90).clamp(0, height).toDouble();
+      // Perimeter of glazing per sash
+      glazingBeadLength = openings * 2 * (sashW + sashH) / 1000.0 * set.priceLlajsne;
+    } else {
+      // Fixed window
+      glazingBeadLength = 2 * (width + height - 40) / 1000.0 * set.priceLlajsne;
+    }
     return frameLength + sashLength + adapterLength + tLength + glazingBeadLength;
   }
 
   /// Returns cost for glass, given selected Glass
   double calculateGlassCost(Glass glass) {
     double total = 0;
-    for (int r = 0; r < horizontalSections; r++) {
-      for (int c = 0; c < verticalSections; c++) {
-        int index = r * verticalSections + c;
-        int w = sectionWidths.isNotEmpty
-            ? (sectionWidths[c] == 0
-<<<<<<< HEAD
-            ? width ~/ verticalSections
-            : sectionWidths[c])
-            : width ~/ verticalSections;
-        int h = sectionHeights.isNotEmpty
-            ? (sectionHeights[r] == 0
-            ? height ~/ horizontalSections
-            : sectionHeights[r])
-=======
-                ? width ~/ verticalSections
-                : sectionWidths[c])
-            : width ~/ verticalSections;
-        int h = sectionHeights.isNotEmpty
-            ? (sectionHeights[r] == 0
-                ? height ~/ horizontalSections
-                : sectionHeights[r])
->>>>>>> a9b26430
-            : height ~/ horizontalSections;
-        if (!fixedSectors[index]) {
-          double sashW = (w - 90).clamp(0, w).toDouble();
-          double sashH = (h - 90).clamp(0, h).toDouble();
-          double area = ((sashW - 10) / 1000.0) * ((sashH - 10) / 1000.0);
-          total += area * glass.pricePerM2;
-        } else {
-          double area = ((w - 20) / 1000.0) * ((h - 20) / 1000.0);
-          total += area * glass.pricePerM2;
-        }
-      }
+    if (openings > 0) {
+      // For each sash/opening
+      double sashW = (width - 90).clamp(0, width).toDouble();
+      double sashH = (height - 90).clamp(0, height).toDouble();
+      // Glass size per sash: (sashW - 10) x (sashH - 10)
+      double area = ((sashW - 10) / 1000.0) * ((sashH - 10) / 1000.0);
+      total += openings * area * glass.pricePerM2;
+    }
+    if (openings == 0) {
+      // Fixed section, glass size: (width-20) x (height-20)
+      double area = ((width - 20) / 1000.0) * ((height - 20) / 1000.0);
+      total += area * glass.pricePerM2;
     }
     return total;
   }
@@ -286,8 +230,7 @@
   @HiveField(2)
   DateTime date;
   @HiveField(3)
-  List<WindowDoorItem> items;
-  @HiveField(4)
+  List<WindowDoorItem> items;  @HiveField(4)
   double profitPercent;
   @HiveField(5)
   List<ExtraCharge> extraCharges;
