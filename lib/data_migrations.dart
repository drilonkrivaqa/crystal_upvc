--- conflicted
+++ resolved
@@ -246,13 +246,8 @@
         changed = true;
       }
       ProfileSet? offerProfileSet(int index) {
-<<<<<<< HEAD
-        if (index < 0 || index >= profiles.length) return null;
-        return profiles.getAt(index);
-=======
         if (index < 0 || index >= profileBox.length) return null;
         return profileBox.getAt(index);
->>>>>>> ca0ba708
       }
       for (final item in offer.items) {
         final normalizedItemProfile =
